--- conflicted
+++ resolved
@@ -161,45 +161,17 @@
   /**
    * Creates a rotation in degrees around (0, 0) and concatenates it with
    * this transformation.
-<<<<<<< HEAD
-   * the translation and scale is explicitly defined to fix a bug in the order of transformation,
-   * where rotation operations errously modifies scaling as well.
-   */
-  def rotate(degrees : Double) : TransformationMatrix = {
-
-    TransformationMatrix(operation(x => {
-      x.translate(getTranslate.x,getTranslate.y)
-      x.setToScale(t.getScaleX, t.getScaleY)
-      x.rotate(degrees / 180 * scala.math.Pi)
-    }
-    ))
-  }
+   */
+  def rotate(degrees : Double) =
+    TransformationMatrix(operation(_ rotate(degrees / 180 * scala.math.Pi)))
+
   /**
    * Creates a rotation in degrees around a point and concatenates it with
    * this transformation.
-   * the translation and scale is explicitly defined to fix a bug in the order of transformation,
-   * where rotation operations errously modifies scaling as well.
-   */
-  def rotate(degrees : Double, point : Vector2D) =
-    TransformationMatrix(operation(x => {
-      x.translate(getTranslate.x,getTranslate.y)
-      x.rotate(degrees / 180 * scala.math.Pi, point.x, point.y)
-      x.setToScale(t.getScaleX, t.getScaleY)
-    }
-  ))
-=======
-   */
-  def rotate(degrees : Double) =
-    TransformationMatrix(operation(_ rotate(degrees / 180 * scala.math.Pi)))
-
-  /**
-   * Creates a rotation in degrees around a point and concatenates it with
-   * this transformation.
    */
   def rotate(degrees : Double, point : Vector2D) =
     TransformationMatrix(operation(_ rotate(degrees / 180 * scala.math.Pi, point.x, point.y)))
 
->>>>>>> a6128426
   /**
    * Calculates the rotation for this transformation-matrix from the translated origin. Given in degrees,
    * counter clockwise.
@@ -214,15 +186,8 @@
    * Scales a transformation by a factor and concatenates it with this
    * transformation.
    */
-<<<<<<< HEAD
-  def scale(factor : Double) = {
-    println("scalematrix: "+TransformationMatrix(operation(_ scale(factor, factor))))
-    TransformationMatrix(operation(_ scale(factor, factor)))
-  }
-=======
   def scale(factor : Double) = TransformationMatrix(operation(_ scale(factor, factor)))
 
->>>>>>> a6128426
   /**
    * Scales a transformation by a factor on the first dimension and a factor on the second dimension.
    * Before and after applying the transformation we translate the matrix to the given point so the
@@ -233,9 +198,9 @@
    * @param point  The base point for the scale transformation
    * @return  A new scaled TransformationMatrix
    */
-  def scale(xFactor : Double, yFactor : Double, point : Vector2D) = {
+  def scale(xFactor : Double, yFactor : Double, point : Vector2D) =
     TransformationMatrix(operation(_ scale(xFactor, yFactor), point))
-  }
+
   /**
    * Scales a transformation by a factor, but translates it before and after so the scale operation
    * is based in the given coordinates.
@@ -243,12 +208,13 @@
    * @param point  The base point of the scale
    * @return  A new scale TransformationMatrix
    */
-  def scale(factor : Double, point : Vector2D) = {
+  def scale(factor : Double, point : Vector2D) =
     TransformationMatrix(operation(a => {
-      //a.translate(point.x, point.y)
+      a.translate(point.x, point.y)
       a.scale(factor, factor)
+      a.translate(-point.x, -point.y)
     }))
-  }
+
   /**
    * Returns the scale (zoom) factor of <i>the x-axis</i> of this transformation. If you are looking for
    * the scale-factor of the y-axis, please refer to [[com.siigna.util.geom.TransformationMatrix#scaleY]].
@@ -323,7 +289,7 @@
    * @param delta  The translation of the y-axis
    */
   def translateY(delta : Double) = TransformationMatrix(operation(_ translate(0, delta)))
-  
+
   /**
    * Performs an operation on the affine transformation which is wrapped by this
    * transformation.
@@ -332,7 +298,6 @@
   protected def operation(op : AffineTransform => Unit) = {
     val newAffineTransform = t.clone.asInstanceOf[AffineTransform]
     op(newAffineTransform)
-    //println("newAffineTranforrm: "+newAffineTransform)
     newAffineTransform
   }
 
@@ -374,11 +339,6 @@
   def apply(pan : Vector2D, zoom : Double) : TransformationMatrix =
     new TransformationMatrix() translate(pan) scale(zoom)
 
-  def apply(pan : Vector2D, zoom : Double, rotation: Double) : TransformationMatrix = {
-    println("T: "+(new TransformationMatrix() translate(pan) rotate(90) scale(zoom)))
-    new TransformationMatrix() translate(pan) scale(zoom) rotate(rotation)
-  }
-
   /**
    * Creates a transformation matrix which moves by the given pan vector.
    * @param pan  The value by which the matrix should pan.
