/*
 * Copyright (c) 2008-2013. Siigna is released under the creative common license by-nc-sa. You are free
 * to Share — to copy, distribute and transmit the work,
 * to Remix — to adapt the work
 *
 * Under the following conditions:
 * Attribution —  You must attribute the work to http://siigna.com in the manner specified by the author or licensor (but not in any way that suggests that they endorse you or your use of the work).
 * Noncommercial — You may not use this work for commercial purposes.
 * Share Alike — If you alter, transform, or build upon this work, you may distribute the resulting work only under the same or similar license to this one.
 */

package com.siigna.util.geom

/**
 * The mathematical class for a line segment, defined as a line with a start
 * point (p1) and a end point (p2). The segment has a finite length.
 */
trait Segment

/**
 * The companion object to the Segment trait.
 */
object Segment {

  /**
   * Create a 2D segment.
   */
  def apply(p1 : Vector2D, p2 : Vector2D) = new Segment2D(p1, p2)

}

/**
 * The mathematical class for a line segment, defined as a line with a start
 * point (p1) and a end point (p2). The segment has a finite length.
 */
@SerialVersionUID(-852679043)
case class Segment2D(p1 : Vector2D, p2 : Vector2D) extends GeometryBasic2D with Segment {

  type T = Segment2D

  /**
   * This function determines whether 0 <= n/N <= 1 without using a
   * division operation (they're slow). This table sums up the calculation:
   *     n   N   n/N   Comment
   *     +   +    +    0 <= n/N <= 1  <=>  0 <= n <= N  (multiply by N)
   *     -   -    +    0 <= n/N <= 1  <=>  0 >= n >= N  (multiply by N)
   *     -   +    -    n/N < 0, always false
   *     +   -    -    n/N < 0, always false
   */
  private def between0And1(n : Double, N : Double) = {
    def sign(n : Double) = if (n >= 0) 1 else -1  // The sign of n (- or +).
    if (sign(n) == sign(N)) {
      if (sign(N) == 1)
        (0 <= n && n <= N)
      else
        (0 >= n && n >= N)
    } else false
  }

  def boundary = Rectangle2D(p1, p2)

  def distanceTo(geom  : Geometry2D) = geom match {
    case point : Vector2D => (point - closestPoint(point)).length
    case g => throw new UnsupportedOperationException("Segment: distanceTo not yet implemented with " + g)
  }

  /**
   * Calculates the closest point from a point to this line.
   */
  def closestPoint(point : Vector2D) = {
    // The point can be either 'outside' start or end. Therefore we have to
    // defines vectors for the two situations:
    val p1ToP2    = p2 - p1
    val pointToP1 = point - p1
    val p2ToP1    = p1 - p2
    val pointToP2 = point - p2

    // .. And calculate the length of the projections on the line
    // - derived from the formula |a||b|*cos(v) = a*b
    val projectionLength1 = p1ToP2 * pointToP1 / p1ToP2.length
    val projectionLength2 = p2ToP1 * pointToP2 / p2ToP1.length

    // If the length of the first projection is negative, the mouse's out of
    // bounds, which is why the closes point is first point.
    if (projectionLength1 <= 0)
      p1

    // If the length of the second projection is negative, we use the second
    // point.
    else if (projectionLength2 <= 0)
      p2

    // Otherwise the point is 'inside' the line-segment, and we calculate the
    // closest point by making a line from p1 to point and subtract it's
    // projection from p1.
    else {
      // Calculate the projection on the line.
      val projection = p2ToP1 * ((pointToP1 * p1ToP2) / (p2ToP1.length * p2ToP1.length))

      // Subtract the projection from p1 and return it
      p1 - projection
    }
  }

  /**
   * Determines whether this segment intersects with a given geometry.
   */
  def intersects(geom : Geometry2D) = geom match {

    case arc : Arc2D => arc.intersects(this)
<<<<<<< HEAD
    case circle : Circle2D => circle.intersects(this)
    case collection : CollectionGeometry2D => collection.intersects(this)
=======
    case collection : CollectionGeometry2D => collection.intersects(this)

>>>>>>> fd29d2d5
    /**
     * Determines whether two line segments intersect.
     */
    case line : Segment2D => {
      // The line segments are defined by the equations:
      //   L1 = A*u + C
      //   L2 = B*v + D
      val A = p2 - p1
      val B = line.p2 - line.p1
      val C = p1
      val D = line.p1
      // To find the intersection, set the two above equations equal:
      //   L1 = L2  <=>  A*u + C = B*v + D
      // The intersection is defined by solving (u,v) in the linear system:
      //   A*u - B*v = D - C
      // Calculate the determinant:
      //   det = | A - B | = | B  A |
      // If det = 0 there are no solutions (the lines are parallel). Now we find
      // the solutions:
      //   u = | (D - C)  -B | / det = | B  (D - C) | / det
      //   v =                         | A  (D - C) | / det
      // The way the segments are defined u and v must be in the range 0...1
      // (both inclusive), else the intersection is "outside" the line segments.
      val det = Vector2D.determinant(B, A)
      val uNotDivided = Vector2D.determinant(B, D - C)
      val vNotDivided = Vector2D.determinant(A, D - C)

      //if both segments are equal, no intersections should be returned
      if(p1 == line.p1 && p2 == line.p2) false
      //if both segments have just one coinciding endpoint, they intersect:
      else if((p1 == line.p1 && p2 != line.p2)||(p2 == line.p2 && p1 != line.p1)||(p2 == line.p1 && p1 != line.p2)||(p1 == line.p2 && p2 != line.p1)) true

      // The determinant must not be 0, and 0 <= u <= 1 and 0 <= v <= 1.
      else (det != 0 && between0And1(uNotDivided, det) && between0And1(vNotDivided, det))
    }
    case r : SimpleRectangle2D => {
      Seq(r.borderTop, r.borderRight, r.borderBottom, r.borderLeft).exists(_.intersects(this))
    }
    case g => throw new UnsupportedOperationException("Segment: intersects not yet implemented with " + g)
  }

  /**
   * Returns a list of points where a the Line Segment intersects with a given geometry.
   */
  def intersections(geom : Geometry2D) : Set[Vector2D] = geom match {

    case arc : Arc2D => arc.intersections(this)
    /**
     * Returns a list of points, defined as the intersection(s) between the
     * segment and the circle.
     */
    case circle : Circle2D => {
      val f           = p2 - p1
      val g           = p1 - circle.center
      val determinant = (f * g) * (f * g) - (f * f) * (g * g - circle.radius * circle.radius)

      val t : Set[Double] =
        if (determinant < 0)
          Set()
        else if (determinant > 0)
          Set((-(f * g) - scala.math.sqrt(determinant)) / (f * f),
            (-(f * g) + scala.math.sqrt(determinant)) / (f * f))
        else
          Set(-(f * g) / (f * f))

      // Filter out the points outside the line-segment.
      t.map(x => f * x + p1).filter( point =>
        ((p2 - p1) * (point - p1) >= 0 &&
          (p1 - p2) * (point - p2) >= 0)
      )
    }

    case collection : CollectionGeometry2D => collection.intersections(this)

    //find the intersection between two line segments
    case segment : Segment2D => {
      val x1 = this.p1.x
      val y1 = this.p1.y
      val x2 = this.p2.x
      val y2 = this.p2.y
      val x3 = segment.p1.x
      val y3 = segment.p1.y
      val x4 = segment.p2.x
      val y4 = segment.p2.y

      val bx = x2 - x1
      val by = y2 - y1
      val dx = x4 - x3
      val dy = y4 - y3
      val dot = bx * dy - by * dx

      if(dot == 0) Set[Vector2D]()
      else {
        val cx = x3 - x1
        val cy = y3 - y1
        val t = (cx * dy - cy * dx) / dot
        val u = (cx * by - cy * bx) / dot

        if((t >= 0 && t <= 1) && (u >= 0 && u <= 1) ) {
          Set(Vector2D(x1+t*bx, y1+t*by))
        }
        else Set[Vector2D]()
      }
    }
    case g => throw new UnsupportedOperationException("Segment: intersections not yet implemented with " + g)
  }

  def transform(t : TransformationMatrix) = new Segment2D(t.transform(p1), t.transform(p2))

  lazy val vertices = Seq(p1, p2)

}

object Segment2D {

  /**
   * Creates a [[com.siigna.util.geom.Segment2D]] from the two coordinates, written in pairs.
   * @param x1  The smallest x-coordinate
   * @param y1  The smallest y-coordinate
   * @param x2  The largest x-coordinate
   * @param y2  The largest y-coordinate
   * @return  An instance of a [[com.siigna.util.geom.Segment2D]]
   */
  def apply(x1 : Double, y1 : Double, x2 : Double, y2 : Double) =
    new Segment2D(Vector2D(x1, y1), Vector2D(x2, y2))

  /**
   * Transforms a list of points into a list of lines, that doesn't
   * close the whole figure... Example:
   * <pre>
   * *    *        *----*
   *           ==> |    |
   * *    *        *    *
   * </pre>
   *
   * @return List[Segment] A list of lineSegments
   */
  def segmentsOnOpenPathOfPoints(points : Seq[Vector2D]) : Seq[Segment2D] =
  {
    points match {
      case Nil => Nil
      case point :: Nil => Nil
      case point1 :: point2 :: tail =>
        Seq(Segment(point1, point2)) ++ segmentsOnOpenPathOfPoints(point2 :: tail)
    }
  }

  /**
   * Transforms a list of points into a list of lines, that
   * closes the whole figure... Example:
   * <pre>
   * *    *        *----*
   *           ==> |    |
   * *    *        *----*
   * </pre>
   * @param points  A list of vectors
   * @return List[Segment]  A list of lineSegments
   */
  def segmentsOnClosedPathOfPoints(points : Seq[Vector2D]) : Seq[Segment2D] =
  {
    points match {
      case Nil => Nil
      case list => segmentsOnOpenPathOfPoints(list ++ List(list.head))
    }
  }

}
<|MERGE_RESOLUTION|>--- conflicted
+++ resolved
@@ -108,13 +108,10 @@
   def intersects(geom : Geometry2D) = geom match {
 
     case arc : Arc2D => arc.intersects(this)
-<<<<<<< HEAD
+
     case circle : Circle2D => circle.intersects(this)
     case collection : CollectionGeometry2D => collection.intersects(this)
-=======
-    case collection : CollectionGeometry2D => collection.intersects(this)
-
->>>>>>> fd29d2d5
+
     /**
      * Determines whether two line segments intersect.
      */
