/*
 * Copyright (c) 2013. Siigna is released under the creative common license by-nc-sa. You are free
 * to Share — to copy, distribute and transmit the work,
 * to Remix — to adapt the work
 *
 * Under the following conditions:
 * Attribution —  You must attribute the work to http://siigna.com in the manner specified by the author or licensor (but not in any way that suggests that they endorse you or your use of the work).
 * Noncommercial — You may not use this work for commercial purposes.
 * Share Alike — If you alter, transform, or build upon this work, you may distribute the resulting work only under the same or similar license to this one.
 */

package com.siigna.util.geom

/**
 * A geometry designed for polylines
 */
@SerialVersionUID(-209654418)
case class CollectionGeometry2D(geometries : Seq[Geometry2D]) extends Geometry2D {

  assert(!geometries.isEmpty, "Cannot create empty polyline geometry")

  type T = CollectionGeometry2D

  def boundary = geometries.map(_.boundary).reduceLeft((a, b) => a.expand(b))

  def closestPoint(p : Vector2D) = geometries.map(_.closestPoint(p)).reduceLeft((a, b) => if ((p - a).length <= (p - b).length) a else b)

  def distanceTo(s : Geometry2D) = geometries.map(_.distanceTo(s)).reduceLeft((a, b) => if (a <= b) a else b)

  //def intersects(s : Geometry2D) = geometries.exists(_.intersects(s))
  def intersects(geom : Geometry2D) = geom match {
<<<<<<< HEAD
=======
    case line : Segment2D => {
      var hasIntersection = false
      val segments = this.geometries

      segments.foreach(s => {
        println("Segments being evaluated: "+s)
        println("S: "+line.intersects(s))
        if (line.intersects(s)) hasIntersection = true
      })
      hasIntersection
    }
    case g => geometries.exists(_.intersects(g))
    //case g => throw new UnsupportedOperationException("Segment: intersects not yet implemented with " + g)
  }
>>>>>>> fd29d2d5

    case collection : CollectionGeometry2D => {
      var hasIntersection = false
      collection.geometries.foreach(s => if(s.intersects(this)) hasIntersection = true )
      if(collection == this) hasIntersection = false //coinciding collections should are not considered to intersect.
      hasIntersection
    }

    case segment : Segment2D => {
      var hasIntersection = false
      val segments = this.geometries
      segments.foreach(s => if(segment.intersects(s) == true) hasIntersection = true)
      hasIntersection
    }

    case g => geometries.exists(_.intersects(g))
    //case g => throw new UnsupportedOperationException("Segment: intersects not yet implemented with " + g)
  }

  //def intersections(s : Geometry2D) = geometries.foldLeft(Set[Vector2D]())((c, a) => c ++ a.intersections(s))
  def intersections(geom : Geometry2D) : Set[Vector2D] = geom match {
    //TODO make this!!
    case collection : CollectionGeometry2D => {
      Set()
    }

    case segment : Segment2D => {
      var intersections : Set[Vector2D] = Set()
      val segments = this.geometries
      segments.foreach(s => if(!segment.intersections(s).isEmpty) {
        intersections = segment.intersections(s)
      })
      intersections
    }
  }

  def transform(t : TransformationMatrix) = CollectionGeometry2D(geometries.map(_ transform t))

  def vertices = {
    var vertices = Seq[Vector2D]()
    for (g <- geometries) {
      if (vertices.isEmpty) {
        vertices :+= g.vertices.head
      }

      vertices :+= g.vertices.last
    }
    vertices
  }

}<|MERGE_RESOLUTION|>--- conflicted
+++ resolved
@@ -29,23 +29,6 @@
 
   //def intersects(s : Geometry2D) = geometries.exists(_.intersects(s))
   def intersects(geom : Geometry2D) = geom match {
-<<<<<<< HEAD
-=======
-    case line : Segment2D => {
-      var hasIntersection = false
-      val segments = this.geometries
-
-      segments.foreach(s => {
-        println("Segments being evaluated: "+s)
-        println("S: "+line.intersects(s))
-        if (line.intersects(s)) hasIntersection = true
-      })
-      hasIntersection
-    }
-    case g => geometries.exists(_.intersects(g))
-    //case g => throw new UnsupportedOperationException("Segment: intersects not yet implemented with " + g)
-  }
->>>>>>> fd29d2d5
 
     case collection : CollectionGeometry2D => {
       var hasIntersection = false
