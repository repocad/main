/*
 * Copyright (c) 2008-2013, Selftie Software. Siigna is released under the
 * creative common license by-nc-sa. You are free
 *   to Share — to copy, distribute and transmit the work,
 *   to Remix — to adapt the work
 *
 * Under the following conditions:
 *   Attribution —   You must attribute the work to http://siigna.com in
 *                    the manner specified by the author or licensor (but
 *                    not in any way that suggests that they endorse you
 *                    or your use of the work).
 *   Noncommercial — You may not use this work for commercial purposes.
 *   Share Alike   — If you alter, transform, or build upon this work, you
 *                    may distribute the resulting work only under the
 *                    same or similar license to this one.
 *
 * Read more at http://siigna.com and https://github.com/siigna/main
 */

package com.siigna.app.view.native

import java.awt.image.BufferedImage

import com.siigna.app.Siigna
import com.siigna.app.model.Drawing
import com.siigna.app.view.{Graphics, View, Renderer}
import com.siigna.util.Implicits._
<<<<<<< HEAD
import com.siigna.util.geom.{SimpleRectangle2D, Vector2D, TransformationMatrix, Rectangle2D}
=======
import com.siigna.util.geom.{Rectangle2D}
import scala.concurrent.{future, promise, Promise}
import scala.concurrent.ExecutionContext.Implicits.global
import scala.util.{Failure, Success}
import com.siigna.util.Log
>>>>>>> 03609bc4

/**
 * <p>
 *   Siignas own implementation of the [[com.siigna.app.view.Renderer]] which draws a chess-checkered background,
 *   a canvas for the [[com.siigna.app.model.Drawing]] and the shapes using caching-techniques. The SiignaRenderer
 *   uses the colors and attributes defined in the [[com.siigna.app.SiignaAttributes]] (accessible via the
 *   [[com.siigna.app.Siigna]] object).
 * </p>
 *
 * <p>
 *   This renderer uses [[com.siigna.app.view.native.Tile]]s to cache the content of the current view in images.
 *   Instead of painting the view at each paint-loop we simply paint the cached images, which drastically improves
 *   performance. Unless the drawing can be contained in one tile (the user has zoomed out to view the entire drawing)
 *   we render the center tile of the view synchronously and queueing the other tiles up asynchronously.
 * </p>
 */
trait SiignaRenderer extends Renderer {

  // The background-image promise that paints the background of the screen
  private var background : Promise[BufferedImage] = promise[BufferedImage]()

  // The image itself for synchronous access
  private var backgroundImage : Option[BufferedImage] = None

  /**
   * The active [[com.siigna.app.view.native.TilePainter]] capable of actually painting the model.
   */
  protected var painter : Option[TilePainter] = None

  /**
   * The drawing to search for [[com.siigna.app.model.shape.Shape]]s to draw.
   * @return  An instance of a [[com.siigna.app.model.Drawing]] containing the shapes we want to draw.
   */
<<<<<<< HEAD
  private def onResize() {
    cachedBackground = renderBackground(View.screen)
    clearTiles()
  }

  /**
   * Executed when a zoom operation have been performed.
   */
  private def clearTiles() {
    val drawing = Drawing.boundary.transform(View.drawingTransformation)

    // Set the isSingleTile value
    isSingleTile = View.screen.width > drawing.width && View.screen.height > drawing.height

    // Set the new render screen and pan
    renderedPan  = View.pan

    // Reset the tile delta
    tileDeltaX = 0; tileDeltaY = 0

    // Set the new delta
    renderedDelta = if (isSingleTile) Drawing.boundary.topLeft.transform(View.drawingTransformation)
    else View.pan - renderedPan

    // Set the new tile deltas
    updateTilePositions()

    // Render the center tile
    if (isSingleTile) {
      cachedTiles(C) = Some(renderModel(Drawing.boundary.transform(View.drawingTransformation)))
    } else {
      // Clear the tiles
      cachedTiles.transform(_ => None)

      // Render the empty tiles
      renderEmptyTiles()
    }
  }

  def paint(graphics : Graphics) {
    def drawTile(r : SimpleRectangle2D, tile : BufferedImage) {
      graphics.AWTGraphics drawImage(tile, r.bottomLeft.x.toInt, r.bottomLeft.y.toInt, null)
    }

    // Draw the cached background
    graphics.AWTGraphics drawImage(cachedBackground, 0, 0, null)

    // Draw the paper as a rectangle with a margin to illustrate that the paper will have a margin when printed.
    graphics.AWTGraphics.setBackground(Siigna.color("colorBackground").getOrElse(Color.white))
    graphics.AWTGraphics.clearRect(View.boundary.xMin.toInt, View.boundary.yMin.toInt - View.boundary.height.toInt,
                         View.boundary.width.toInt, View.boundary.height.toInt)

    if (isSingleTile) {
      // Draw the single center tile if that encases the entire drawing
      cachedTiles(C).foreach(image => graphics.AWTGraphics drawImage(image, renderedDelta.x.toInt, renderedDelta.y.toInt, null))
    } else {
      cachedTiles(C).foreach(image => drawTile(cachedTilePositions(C), image))

      // Draw the tiles around if the zoom level is high enough
      val d = renderedDelta + tileDelta
      if (d.x < 0)            cachedTiles(E).foreach(t => drawTile(cachedTilePositions(E), t))   // East
      if (d.x < 0 && d.y < 0) cachedTiles(SE).foreach(t => drawTile(cachedTilePositions(SE), t)) // SE
      if (d.y < 0)            cachedTiles(S).foreach(t => drawTile(cachedTilePositions(S), t))   // South
      if (d.x > 0 && d.y < 0) cachedTiles(SW).foreach(t => drawTile(cachedTilePositions(SW), t)) // SW
      if (d.x > 0)            cachedTiles(W).foreach(t => drawTile(cachedTilePositions(W), t))   // West
      if (d.x > 0 && d.y > 0) cachedTiles(NW).foreach(t => drawTile(cachedTilePositions(NW), t)) // NW
      if (d.y > 0)            cachedTiles(N).foreach(t => drawTile(cachedTilePositions(N), t))   // North
      if (d.x < 0 && d.y > 0) cachedTiles(NE).foreach(t => drawTile(cachedTilePositions(NE), t)) // NE
    }

    // Draw the boundary shape
    graphics draw PolylineShape.apply(View.boundary).setAttribute("Color" -> "#AAAAAA".color)
=======
  protected def drawing : Drawing

  // Simply forwards the painting to the active painter
  def paint(graphics : Graphics, drawing : Drawing, view : View) {
    // Draw the background (if any)
    backgroundImage.foreach(image => graphics.AWTGraphics.drawImage(image, 0, 0, null))

    // Draw a white background for the drawing-area
    val boundary = drawing.boundary.transform(View.drawingTransformation)
    graphics.AWTGraphics.setColor(Siigna.color("colorBackground").getOrElse(java.awt.Color.white))
    graphics.AWTGraphics.clearRect(boundary.xMin.toInt, boundary.yMin.toInt,
                                   boundary.width.toInt, boundary.height.toInt)
    graphics.AWTGraphics.setColor(Siigna.color("colorBackgroundBorder").getOrElse(java.awt.Color.gray))
    graphics.drawRectangle(boundary.bottomLeft, boundary.topRight)

    // Draw the painter
    painter.foreach(_.paint(graphics))
>>>>>>> 03609bc4
  }

  /**
   * Renders a background-image consisting of "chess checkered" fields on an image equal to the size of the given
   * rectangle.
   * Should only be called every time the screen resizes.
   * @param screen  The screen given in device coordinates (from (0, 0) to (width, height)).
   * @return  A buffered image with dimensions equal to the given screen and a chess checkered field drawn on it.
   */
  def renderBackground(screen : Rectangle2D) : BufferedImage = {
    // Create image
    val image = new BufferedImage(screen.width.toInt, screen.height.toInt, BufferedImage.TYPE_4BYTE_ABGR)
    val g = image.getGraphics
    val size = Siigna.int("backgroundTileSize").getOrElse(12)
    var x = 0
    var y = 0

    // Clear background
    g setColor Siigna.color("colorBackgroundDark").getOrElse("#DADADA".color)
    g fillRect (0, 0, screen.width.toInt, screen.height.toInt)
    g setColor Siigna.color("colorBackgroundLight").getOrElse("E9E9E9".color)

    // Draw a chess-board pattern
    var evenRow = false
    while (x < screen.width) {
      while (y < screen.height) {
        g.fillRect(x, y, size, size)
        y += size << 1
      }
      x += size
      y = if (evenRow) 0 else size
      evenRow = !evenRow
    }
    image
  }

  /**
   * Sets the painter to the [[com.siigna.app.view.native.SingleTilePainter]] if the view is zoomed out enough,
   * otherwise we use the [[com.siigna.app.view.native.MultiTilePainter]] to render it as multiple
   * [[com.siigna.app.view.native.Tile]].
   */
<<<<<<< HEAD
  private def renderModel(screen : SimpleRectangle2D) = {
    // Create an image with dimensions equal to the width and height of the area
    val image = new BufferedImage(screen.width.toInt, screen.height.toInt, BufferedImage.TYPE_4BYTE_ABGR)
    val g = image.getGraphics.asInstanceOf[Graphics2D]
    val graphics = View.graphics(g)

    // Create a 'window' of the drawing, as seen through the screen
    val window = screen.transform(View.deviceTransformation)

    // Setup anti-aliasing
    val antiAliasing = Siigna.boolean("antiAliasing").getOrElse(true)
    val hints = if (antiAliasing) RenderingHints.VALUE_ANTIALIAS_ON else RenderingHints.VALUE_ANTIALIAS_OFF

    // Create the transformation matrix to move the shapes to (0, 0) of the image
    val scale       = View.drawingTransformation.scale
    val transformation = TransformationMatrix((Vector2D(-window.topLeft.x, window.topLeft.y) * scale).round, scale).flipY

    g setRenderingHint(RenderingHints.KEY_ANTIALIASING, hints)

    //apply the graphics class to the model with g - (adds the changes to the image)
    Drawing(window).foreach(t => if (!Drawing.selection.contains(t._1)) {
      graphics.draw(t._2.transform(transformation))
=======
  private def updatePainter() {
    // Clear out the old painter to make it look nicer...
    painter = None

    // Set the new painter when done
    TilePainter(drawing, view).onComplete(_ match {
      case Success(x) => painter = Some(x)
      case Failure(e) => Log.info("SiignaRenderer: Error when rendering tiles: " + e)
>>>>>>> 03609bc4
    })
  }

  /**
   * The view to retrieve graphical information and [[com.siigna.util.geom.TransformationMatrix]] to transform
   * coordinates from.
   * @return  An instance of a [[com.siigna.app.view.View]] describing the screen we are drawing upon.
   */
  protected def view : View

}

/**
 * The concrete instance of the [[com.siigna.app.view.native.SiignaRenderer]]. The trait and object have been split
 * up for testing purposes.
 */
object SiignaRenderer extends SiignaRenderer {

  val drawing = Drawing
  val view = View

  drawing.addActionListener((_, _) => if (isActive) updatePainter())
  drawing.addSelectionListener(_   => if (isActive) updatePainter())

  // Adds a zoom-listener and resize-listener so we can tell if we are still within one tile
  view.addZoomListener((zoom) => if (isActive) updatePainter() )
  view.addResizeListener((screen) => if (isActive) {
    // Update the painter
    updatePainter()

    // Interrupt the old promise (if it is not already done)
    background.tryFailure(new InterruptedException)

    // Create a new promise
    val p = promise[BufferedImage]()

    // Create the future to render the background-image
    background = p completeWith future {
      renderBackground(screen)
    }

    // Store the background when done
    background.future.onComplete(_ match {
      case Success(i) => backgroundImage = Some(i)
      case _ =>
    })
  } )

  // Add a pan listener to check if the multi-tile painter has been moved too much
  view.addPanListener(p => if (isActive) {
    painter = painter.map(_.pan(p))
  })

}<|MERGE_RESOLUTION|>--- conflicted
+++ resolved
@@ -25,15 +25,11 @@
 import com.siigna.app.model.Drawing
 import com.siigna.app.view.{Graphics, View, Renderer}
 import com.siigna.util.Implicits._
-<<<<<<< HEAD
-import com.siigna.util.geom.{SimpleRectangle2D, Vector2D, TransformationMatrix, Rectangle2D}
-=======
-import com.siigna.util.geom.{Rectangle2D}
+import com.siigna.util.geom.Rectangle2D
 import scala.concurrent.{future, promise, Promise}
 import scala.concurrent.ExecutionContext.Implicits.global
 import scala.util.{Failure, Success}
 import com.siigna.util.Log
->>>>>>> 03609bc4
 
 /**
  * <p>
@@ -67,80 +63,6 @@
    * The drawing to search for [[com.siigna.app.model.shape.Shape]]s to draw.
    * @return  An instance of a [[com.siigna.app.model.Drawing]] containing the shapes we want to draw.
    */
-<<<<<<< HEAD
-  private def onResize() {
-    cachedBackground = renderBackground(View.screen)
-    clearTiles()
-  }
-
-  /**
-   * Executed when a zoom operation have been performed.
-   */
-  private def clearTiles() {
-    val drawing = Drawing.boundary.transform(View.drawingTransformation)
-
-    // Set the isSingleTile value
-    isSingleTile = View.screen.width > drawing.width && View.screen.height > drawing.height
-
-    // Set the new render screen and pan
-    renderedPan  = View.pan
-
-    // Reset the tile delta
-    tileDeltaX = 0; tileDeltaY = 0
-
-    // Set the new delta
-    renderedDelta = if (isSingleTile) Drawing.boundary.topLeft.transform(View.drawingTransformation)
-    else View.pan - renderedPan
-
-    // Set the new tile deltas
-    updateTilePositions()
-
-    // Render the center tile
-    if (isSingleTile) {
-      cachedTiles(C) = Some(renderModel(Drawing.boundary.transform(View.drawingTransformation)))
-    } else {
-      // Clear the tiles
-      cachedTiles.transform(_ => None)
-
-      // Render the empty tiles
-      renderEmptyTiles()
-    }
-  }
-
-  def paint(graphics : Graphics) {
-    def drawTile(r : SimpleRectangle2D, tile : BufferedImage) {
-      graphics.AWTGraphics drawImage(tile, r.bottomLeft.x.toInt, r.bottomLeft.y.toInt, null)
-    }
-
-    // Draw the cached background
-    graphics.AWTGraphics drawImage(cachedBackground, 0, 0, null)
-
-    // Draw the paper as a rectangle with a margin to illustrate that the paper will have a margin when printed.
-    graphics.AWTGraphics.setBackground(Siigna.color("colorBackground").getOrElse(Color.white))
-    graphics.AWTGraphics.clearRect(View.boundary.xMin.toInt, View.boundary.yMin.toInt - View.boundary.height.toInt,
-                         View.boundary.width.toInt, View.boundary.height.toInt)
-
-    if (isSingleTile) {
-      // Draw the single center tile if that encases the entire drawing
-      cachedTiles(C).foreach(image => graphics.AWTGraphics drawImage(image, renderedDelta.x.toInt, renderedDelta.y.toInt, null))
-    } else {
-      cachedTiles(C).foreach(image => drawTile(cachedTilePositions(C), image))
-
-      // Draw the tiles around if the zoom level is high enough
-      val d = renderedDelta + tileDelta
-      if (d.x < 0)            cachedTiles(E).foreach(t => drawTile(cachedTilePositions(E), t))   // East
-      if (d.x < 0 && d.y < 0) cachedTiles(SE).foreach(t => drawTile(cachedTilePositions(SE), t)) // SE
-      if (d.y < 0)            cachedTiles(S).foreach(t => drawTile(cachedTilePositions(S), t))   // South
-      if (d.x > 0 && d.y < 0) cachedTiles(SW).foreach(t => drawTile(cachedTilePositions(SW), t)) // SW
-      if (d.x > 0)            cachedTiles(W).foreach(t => drawTile(cachedTilePositions(W), t))   // West
-      if (d.x > 0 && d.y > 0) cachedTiles(NW).foreach(t => drawTile(cachedTilePositions(NW), t)) // NW
-      if (d.y > 0)            cachedTiles(N).foreach(t => drawTile(cachedTilePositions(N), t))   // North
-      if (d.x < 0 && d.y > 0) cachedTiles(NE).foreach(t => drawTile(cachedTilePositions(NE), t)) // NE
-    }
-
-    // Draw the boundary shape
-    graphics draw PolylineShape.apply(View.boundary).setAttribute("Color" -> "#AAAAAA".color)
-=======
   protected def drawing : Drawing
 
   // Simply forwards the painting to the active painter
@@ -158,7 +80,6 @@
 
     // Draw the painter
     painter.foreach(_.paint(graphics))
->>>>>>> 03609bc4
   }
 
   /**
@@ -200,30 +121,6 @@
    * otherwise we use the [[com.siigna.app.view.native.MultiTilePainter]] to render it as multiple
    * [[com.siigna.app.view.native.Tile]].
    */
-<<<<<<< HEAD
-  private def renderModel(screen : SimpleRectangle2D) = {
-    // Create an image with dimensions equal to the width and height of the area
-    val image = new BufferedImage(screen.width.toInt, screen.height.toInt, BufferedImage.TYPE_4BYTE_ABGR)
-    val g = image.getGraphics.asInstanceOf[Graphics2D]
-    val graphics = View.graphics(g)
-
-    // Create a 'window' of the drawing, as seen through the screen
-    val window = screen.transform(View.deviceTransformation)
-
-    // Setup anti-aliasing
-    val antiAliasing = Siigna.boolean("antiAliasing").getOrElse(true)
-    val hints = if (antiAliasing) RenderingHints.VALUE_ANTIALIAS_ON else RenderingHints.VALUE_ANTIALIAS_OFF
-
-    // Create the transformation matrix to move the shapes to (0, 0) of the image
-    val scale       = View.drawingTransformation.scale
-    val transformation = TransformationMatrix((Vector2D(-window.topLeft.x, window.topLeft.y) * scale).round, scale).flipY
-
-    g setRenderingHint(RenderingHints.KEY_ANTIALIASING, hints)
-
-    //apply the graphics class to the model with g - (adds the changes to the image)
-    Drawing(window).foreach(t => if (!Drawing.selection.contains(t._1)) {
-      graphics.draw(t._2.transform(transformation))
-=======
   private def updatePainter() {
     // Clear out the old painter to make it look nicer...
     painter = None
@@ -232,7 +129,6 @@
     TilePainter(drawing, view).onComplete(_ match {
       case Success(x) => painter = Some(x)
       case Failure(e) => Log.info("SiignaRenderer: Error when rendering tiles: " + e)
->>>>>>> 03609bc4
     })
   }
 
