/*
 * Copyright (c) 2008-2013, Selftie Software. Siigna is released under the
 * creative common license by-nc-sa. You are free
 *   to Share — to copy, distribute and transmit the work,
 *   to Remix — to adapt the work
 *
 * Under the following conditions:
 *   Attribution —   You must attribute the work to http://siigna.com in
 *                    the manner specified by the author or licensor (but
 *                    not in any way that suggests that they endorse you
 *                    or your use of the work).
 *   Noncommercial — You may not use this work for commercial purposes.
 *   Share Alike   — If you alter, transform, or build upon this work, you
 *                    may distribute the resulting work only under the
 *                    same or similar license to this one.
 *
 * Read more at http://siigna.com and https://github.com/siigna/main
 */

package com.siigna.app.controller.remote

import com.siigna.app.Siigna
<<<<<<< HEAD
import com.siigna.app.model.{Model, ActionModel}
=======
import com.siigna.app.model.{Drawing => SiignaDrawing, Model}
>>>>>>> 7cb88d78
import RemoteConstants._
import com.siigna.app.model.action.{RemoteAction, LoadDrawing, Action}
import collection.mutable
import com.siigna.util.Log
import com.siigna.app.controller.remote.RemoteConstants.Drawing
<<<<<<< HEAD
=======
import com.siigna.app.view.View
import com.siigna.util.geom.Vector2D
>>>>>>> 7cb88d78

/**
 * Establishes a connection to the given remote server to synchronise the given model.
 * If the client is not online or no connection could be made we simply wait until a connection can be
 * re-established before pushing all the received events/requests in the given order.
 * @param model  The model to execute the actions on synchronise with the server.
 * @param gateway  Gateway to the specific transport layer
 *
 */
class RemoteController(protected val model : ActionModel, protected val gateway : RESTGateway, sleepTime : Int = 2000) {

  // All the ids of the actions that have been executed on the client
  protected[remote] val actionIndices = mutable.BitSet()

  // A map of local ids mapped to their remote counterparts
  protected[remote] var localIdMap : Map[Int, Int] = Map()

  // A boolean flag to signal whether to close down
  private var shouldExit = false

  // The mailbox where pending actions are stored
  private var mailbox : Seq[(Action, Boolean)] = Seq()

  /**
   * A boolean that indicates whether we are currently communicating with the server.
   */
  protected var _sync = false

  /**
   * A boolean to indicate if we have pending actions to synchronise with the server. If the flag resolves true the
   * connection should not be closed since any data not synchronised might disappear.
   * @return True if we are currently communicating and synchronising with the server, false if there are no
   *         pending TCP communication.
   */
  def isSynchronising = {
    !mailbox.isEmpty | _sync
  }
  def sendActions(actionSeq :Seq[(Action, Boolean)])={

    // Parse the local action to ensure all the ids are up to date
    val actions = actionSeq.map(t => parseLocalAction(t._1, t._2)).collect { case Some(a) => a }

    // Dispatch the data, if any
    if (!actions.isEmpty) {
      handleSetActions(gateway.setActions(actions, session))
    }
  }
  // -- Initiate connection to server -- //
  // Run a remote thread
  val t = new Thread() {
    override def run() {

      // Wait until we are live
      while (!isLive) Thread.sleep(500)

      Log.debug("Remote: Initiating connection.")

      try {
        // Loooopsin' for actions to send
        while(!shouldExit) {

          // Query for new actions
          handleGetActionId(gateway.getActionId(session))

          // Tell the world that we are doing stuff
          _sync = true

          if (!mailbox.isEmpty) {
           sendActions(mailbox)
            // Empty mailbox
            mailbox = Nil
          }

          // Tell the world that we are done doing stuff
          _sync = false

          // Sleep for a bit to avoid pinging continuously
          Thread.`yield`()
          Thread.sleep(sleepTime)
        }

        Log.info("Remote controller exiting.")
      } catch {
        case e : Throwable => {
          Log.error("Error when running remote controller: " + e)
        }
      }
    }
  }

  // Set a priority and start
  t.setPriority(Thread.MIN_PRIORITY)
  t.start()

  // -- Common boring methods -- //

  /**
   * Stops the remote controller
   */
  def exit() { shouldExit = true }

  /**
   * Initialises the connection by querying for a drawing.
   */
  def init() {
    def drawingId : Option[Long] = model.attributes.long("id")

    // If we have a drawing we need to fetch it if we don't we need to reserve it
    drawingId match {
      case Some(i) => {
        handleGetDrawing(gateway.getDrawing(i, session))
      }
      case None    => {
        // We need to ask for a new drawing
        gateway.getNewDrawingId(session) match {
          case Left(id : Long)  => {
            // Gotcha! Set the drawing id
            model.attributes += "id" -> id
            Log.success("Remote: Successfully reserved a new drawing " + id)
          }
          case Right(m) => {
          Log.error("Remote: Could not reserve new drawing, shutting down.", m)
            shouldExit = true
          }
        }
      }
    }

    // Query for new actions
    handleGetActionId(gateway.getActionId(session))
  }

  /**
   * Determines whether the controller should broadcast to the server.
   * @return  True is Siigna is 'live', false otherwise.
   */
  protected def isLive = Siigna.get("isLive") match {
    case Some(true) => true
    case _ => false
  }

  /**
   * Sends the given action to the server on a non-specified time in the future (async).
   * @param action  The action to execute
   * @param undo  Whether or not the action should be undone
   */
  def sendActionToServer(action : Action, undo : Boolean) {
    // Only react if we are live
    if (!isLive) {
      Log.debug("Remote: Server is offline, not sending action " + action)
    } else {
      mailbox :+= action -> undo
    }
  }

  /**
   * Handles requests for action ids. These requests are performed once in a while to make sure the client
   * has received the latest actions from the server.
   * @param response  The result of the request.
   */
  protected def handleGetActionId( response: Either [Int, String] ) {
    response match {
      case Left(id : Int ) => {
        Log.debug("Remote: Got latest action id " + id)

        // Store the id if it's the first we get
        if (actionIndices.isEmpty) {
          actionIndices += id
        // If the id is above the action indices then we have a gap to fill!
        } else if(id > actionIndices.last) {
          val range = actionIndices.last to id

          gateway.getActions(range,session) match {
            case Left(actions : Seq[RemoteAction]) => {
              actions.foreach { action =>
                try {
                  action.undo match {
                    case true  => model.undo(action.action, remote = false)
                    case false => model.execute(action.action, remote = false)
                  }
                } catch {
                  case e: Throwable => Log.error("Remote: Error when reading data from server", e)
                }
              }

              // Store the ids in the action indices
              // Note to self: "+=" and NOT "+"... Sigh...
              actionIndices ++= range
            }
            case Right(message) => Log.error("Remote: Unexpected format: " + message)
          }
        }

        // After the check it should be fine to add the index to the set of action indices
        // Note to self: "+=" and NOT "+"... Sigh...
        actionIndices += id
      }
      case Right(message) => {
        Log.error(s"Remote: Error when updating ActionId: Expected Set(ActionId, Int, _): $message")
      }
    }
  }

  /**
   * Handles requests to set one or more actions, initiated by the client. These requests store the actions
   * made by the clients on the server.
   * @param response  The data received from the server
   */
  protected def handleSetActions(response : Either[Seq[Int], String]) {
    response match {
      case Left(s : Seq[Int]) => {
        actionIndices ++= s
        Log.success("Remote: Received and updated action ids")
      }
      case Right(message) => {
        Log.error("Remote: Error when sending actions: " + message)
      }
    }
  }

  /**
   * set the pan and zoom to enclose the entire drawing
   * @param drawing the drawing which is being loaded
   */
  def zoomExtends(implicit drawing : SiignaDrawing) {
    View.zoom = math.max(View.width, View.height) / math.max(drawing.boundary.width, drawing.boundary.height) * 0.5 // 20% margin
    View.pan = Vector2D(-drawing.boundary.center.x * View.zoom, drawing.boundary.center.y * View.zoom)

    // Notify the listeners
    View.listenersPan.foreach(_(View.pan))
    View.listenersZoom.foreach(_(View.zoom))
  }


  /**
   * Handles the request for a drawing whose id is specified in the <code>session</code> of this client.
   */
  protected def handleGetDrawing(result: Either[Model, String]) {
    result match {
      case Left(newModel : Model )=> {
        // Read the bytes
        try {
          // Implement the model
          model.execute(LoadDrawing(newModel), remote = false)

          // Search for the lastAction attribute, or retrieve it manually,
          // which sets the last executed action on the drawing
          model.attributes.int("lastAction") match {
            case Some(i : Int) => actionIndices += i
            case _ => handleGetActionId(gateway.getActionId(session))
          }
          Log.success("Remote: Successfully received drawing #" + session.drawing + " from server")
<<<<<<< HEAD
=======
          println("zoom extends in remote controller")
          zoomExtends
>>>>>>> 7cb88d78
        } catch {
          case e : Throwable => Log.error("Remote: Error when reading data from server", e)
        }
      }
      case Right(message)=> Log.error("Remote: Unknown error when loading drawing: " + message)
    }
  }

  /**
   * Defines whether the client is connected to a remote server or not.
   * @return true if connected, false if not.
   */
  def isOnline = gateway.isConnected

  def mapRemoteIDs(seq: Seq[Int],session: Session):Map[Int,Int] ={
    // .. Then we need to query the server for ids
    gateway.getShapeIds(seq.size,session) match {
    case Left(i : Range )=> {
    // Find out how the ids map to the action
    val map = for (n <- 0 until seq.size) yield seq(n) -> i(n)
    map.toMap
  }
    case Right (message)=>{Log.error("Remote: Could not get new ShapeID's from server",message)
    Map()
    }
  }
  }


  /**
   * Parses a given local action to a remote action by checking if there are any local ids that we need
   * to update. If so the necessary requests are made to the server and the local model is updated
   * with the new ids. In case of irreversible errors we throw an UnknownException. You are warned.
   *
   * @throws UnknownError  If the server returned something illegible
   * @return A RemoteAction with updated ids, if any.
   */
  protected def parseLocalAction(action : Action, undo : Boolean): Option[RemoteAction] = {
    // Parse the action to an updated version
    val updated = if (action.isLocal) {
      val localIds = action.ids.filter(_ < 0).toSeq

      // Map the ids with existing key-pairs
      val ids = localIds.map(i => localIdMap.getOrElse(i, i))

      // Do we still have local ids?
      if (ids.exists(_ < 0)) {
        // Find the local ids
        val localIds = ids.filter(_ < 0)

        var updatedAction : Option[Action] = None

        // Update the map in the remote controller
        localIdMap ++= mapRemoteIDs(localIds,session)

        // Update the model
        model.execute(UpdateLocalActions(localIdMap), remote = false)

        // Return the updated action
        updatedAction = Some(action.update(localIdMap))
        updatedAction
      } else { // Else give the action the new ids
        Some(action.update(localIds.zip(ids).toMap))
      }
    } else { // No local ids
      Some(action)
    }

    // Return the updated action as a remote action
    updated.map(a => RemoteAction(a, undo))
  }

  /**
   * Attempts to fetch the session for the current client.
   * @return A session
   */
  def session : Session = {
    Session(model.attributes.long("id").getOrElse(-1), Siigna.user)
  }
}<|MERGE_RESOLUTION|>--- conflicted
+++ resolved
@@ -19,22 +19,12 @@
 
 package com.siigna.app.controller.remote
 
-import com.siigna.app.Siigna
-<<<<<<< HEAD
-import com.siigna.app.model.{Model, ActionModel}
-=======
-import com.siigna.app.model.{Drawing => SiignaDrawing, Model}
->>>>>>> 7cb88d78
-import RemoteConstants._
+import com.siigna.app.model.ActionModel
+import com.siigna.app.model.Model
 import com.siigna.app.model.action.{RemoteAction, LoadDrawing, Action}
 import collection.mutable
 import com.siigna.util.Log
-import com.siigna.app.controller.remote.RemoteConstants.Drawing
-<<<<<<< HEAD
-=======
-import com.siigna.app.view.View
-import com.siigna.util.geom.Vector2D
->>>>>>> 7cb88d78
+import com.siigna.app.Siigna
 
 /**
  * Establishes a connection to the given remote server to synchronise the given model.
@@ -256,20 +246,6 @@
   }
 
   /**
-   * set the pan and zoom to enclose the entire drawing
-   * @param drawing the drawing which is being loaded
-   */
-  def zoomExtends(implicit drawing : SiignaDrawing) {
-    View.zoom = math.max(View.width, View.height) / math.max(drawing.boundary.width, drawing.boundary.height) * 0.5 // 20% margin
-    View.pan = Vector2D(-drawing.boundary.center.x * View.zoom, drawing.boundary.center.y * View.zoom)
-
-    // Notify the listeners
-    View.listenersPan.foreach(_(View.pan))
-    View.listenersZoom.foreach(_(View.zoom))
-  }
-
-
-  /**
    * Handles the request for a drawing whose id is specified in the <code>session</code> of this client.
    */
   protected def handleGetDrawing(result: Either[Model, String]) {
@@ -287,11 +263,6 @@
             case _ => handleGetActionId(gateway.getActionId(session))
           }
           Log.success("Remote: Successfully received drawing #" + session.drawing + " from server")
-<<<<<<< HEAD
-=======
-          println("zoom extends in remote controller")
-          zoomExtends
->>>>>>> 7cb88d78
         } catch {
           case e : Throwable => Log.error("Remote: Error when reading data from server", e)
         }
