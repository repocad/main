--- conflicted
+++ resolved
@@ -68,13 +68,8 @@
   def mbr : SimpleRectangle2D =
     if      (shapes.isEmpty)   SimpleRectangle2D(0, 0, 0, 0)
     else if (shapes.size == 1) shapes.head._2.geometry.boundary
-<<<<<<< HEAD
-    else { //TODO: PERFORMANCE DEPLETING OPERATION!
-      shapes.tail.foldLeft(shapes.head._2.geometry.boundary)((a : Rectangle2D, b : (Key, Value)) => {
-=======
     else { //TODO: PERFORMANCE DEPLEATING OPERATION!
       shapes.tail.foldLeft(shapes.head._2.geometry.boundary)((a : SimpleRectangle2D, b : (Key, Value)) => {
->>>>>>> 8f7ac109
         a.expand(b._2.geometry.boundary)
       })
     }
