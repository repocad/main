--- conflicted
+++ resolved
@@ -158,22 +158,15 @@
   }
   //select all segments of the rectangle (shown as blue lines)
   def getShape(s : ShapeSelector) = s match {
-    case FullShapeSelector => {
-      Some(this)
-    }
+    case FullShapeSelector => Some(this)
     case _ => None
   }
-
 
   //TODO: expand to allow for all combinations of selections of the four vertices.
   def getVertices(selector: ShapeSelector) = {
 
     selector match {
-      case FullShapeSelector => {
-        println("topLeft correct? " +this.geometry.topLeft)
-        this.geometry.vertices
-        //Seq(Vector2D(0,0),Vector2D(10,10),Vector2D(11,11))
-      }
+      case FullShapeSelector => geometry.vertices
       case ShapeSelector(0) => Seq(p1)
       case ShapeSelector(1) => Seq(p2)
       case ShapeSelector(2) => Seq(p3)
@@ -184,15 +177,7 @@
 
   def setAttributes(attributes : Attributes) = RectangleShape(center, width,height,rotation, attributes)
 
-<<<<<<< HEAD
   def transform(t : TransformationMatrix) =
     RectangleShape(center transform(t), width * t.scale, height * t.scale, rotation, attributes)
 
-=======
-  //TODO: this transformation is wrong!
-  def transform(t : TransformationMatrix) = {
-    println("scalefactor: "+t.scaleFactor)
-    RectangleShape(center transform(t), width * t.scaleFactor, height * t.scaleFactor, rotation, attributes)
-  }
->>>>>>> 61c1a259
 }