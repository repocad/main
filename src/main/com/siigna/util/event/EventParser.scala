--- conflicted
+++ resolved
@@ -1,321 +1,308 @@
-/*
- * Copyright (c) 2012. Siigna is released under the creative common license by-nc-sa. You are free
- * to Share — to copy, distribute and transmit the work,
- * to Remix — to adapt the work
- *
- * Under the following conditions:
- * Attribution —  You must attribute the work to http://siigna.com in the manner specified by the author or licensor (but not in any way that suggests that they endorse you or your use of the work).
- * Noncommercial — You may not use this work for commercial purposes.
- * Share Alike — If you alter, transform, or build upon this work, you may distribute the resulting work only under the same or similar license to this one.
- */
-
-package com.siigna.util.event
-
-import java.awt.event.{KeyEvent => AWTKeyEvent}
-
-import com.siigna.app.view.{View, Graphics}
-import com.siigna.util.geom.{Vector2D, TransformationMatrix}
-import com.siigna.app.model.Drawing
-import com.siigna.app.model.shape.Shape
-
-/**
- * <p>
- *   An <code>EventParser</code> that analyses a given list of events, and returns an
- *   optimized and edited version in accordance with the given track and snap
- *   settings.
- * </p>
- *
- * <p>
- *   For each module an <code>EventParser</code> is attached, which filters every event
- *   that comes in. The events are filtered in each module in the stack to make sure the events are parsed
- *   according to the rules of the previous modules.
- * </p>
- *
- * <p>
- *   Event parses often analyses shapes close to the position of the mouse/pointer. These shapes are retrieved
- *   from the [[com.siigna.app.model.Drawing]] which is only altered through [[com.siigna.app.model.action.Action]]s.
- *   If you wish to add shapes that has not yet been stored in the drawing it's possible to add the tracking
- *   of shapes via the <code>snapTo</code> method. Given a function that returns a shape (the shape might depend on
- *   various stuff from a module - hence a function) the modules can add shapes to the snap and track parsers.
- * </p>
- * @see [[com.siigna.app.view.ModuleInterface]] - Graphical interface for modules
- *      [[com.siigna.module.Module]] - The module trait
- */
-class EventParser {
-  println("INITIATING EVENTPARSER")
-  // The default snap-modules.
-  protected val defaultSnap : Seq[EventSnap] = Seq(CenterPoints, MidPoints, EndPoints)
-
-  // A boolean value of whether the EventParser is enable or not. Defaults to true.
-  protected var enabled : Boolean = true
-
-  /**
-   * The events attached to the event parser. These events have been parsed one-by-one which means that they are
-   * parsed in accordance with what the module want, but probably does not correspond to the events originated
-   * from the user.
-   * @return  A list of parsed events
-   */
-  var events : List[Event] = Nil
-
-  var test = List[Vector2D](Vector2D(0,0))
-
-  // The most recent MouseMove or MouseDrag event received by the event-parser.
-  var mousePosition : Vector2D = View.mousePosition
-
-  /**
-   * The margin of the graphical query done by the parser i. e. how large a space is included in the search
-   * for relevant shapes. Defaults to 5.
-   */
-  var margin : Double = 5
-
-  /**
-   * The size of the list the EventParser returns. Defaults to 10.
-   * Edit this if you need larger event-lists for very complex modules. But note
-   * that the size of the event-list given when the modules initiates depends on
-   * the <code>listSize</code> variable in the previous module's EventParser.
-   * Thus it's only inside the current module that the list-sizing is applicable.
-   *
-   * This value should be positive.
-   */
-  var maxNumberOfEvents : Int = 10
-
-  // The current EventTracker.
-  private var track : EventTrack = Track
-
-  /**
-   * The current EventSnaps.
-   * Since it's possible that the user wants to snap to various kind of points,
-   * we allow the user to have several snap-settings with a HashSet.
-   * Defaults to: CenterPoints, MidPoints and EndPoints.
-   */
-  private var snap = defaultSnap
-
-  // A snap model for snapping to temporary or not-yet-created shapes
-  var snapModel : () => Traversable[Shape] = () => Nil
-
-  // A snap model for snapping to temporary points
-  var trackModel : List[Vector2D] = {
-    Nil
-  }
-
-  /**
-   * Clears any snap-modules that is not a part of the default snap set.
-   */
-  def clearSnap() {
-    snap = defaultSnap
-  }
-
-  /**
-   * Disables the EventParser. The EventParser is enabled per default.
-   */
-  def disable() { enabled = false }
-
-  /**
-   * Enables the EventParser. The EventParser is enabled per default.
-   */
-  def enable() { enabled = true }
-
-  /**
-   * Examines whether the EventParser is snapping to the given Snap.
-   *
-   * @param snapper  The snap we are examining.
-   */
-  def isSnapping(snapper : EventSnap) = snap.exists(_ == snapper)
-
-  /**
-   * Examines whether the EventParser is tracking or not.
-   */
-  def isTracking = track.isTracking
-
-  /**
-   * Let the track and the snappers paint. This is handy if a track, for instance, wishes to show some kind
-   * of guideline as to where the current events are tracked to.
-   */
-  def paint(graphics : Graphics, transformation : TransformationMatrix) {
-    if(Snap.snapEnabled == true) snap.foreach(_.paint(graphics, transformation))
-  }
-
-  /**
-   * Parse a given list of Events.
-   * The events are analysed in the following order:
-   * <ol>
-   *   <li>
-   *     Merges any sequences of events that can be merged without loss of
-   *     data (e. g. two MouseMove events in a row) into a more optimized
-   *     version.
-   *     This optimization is done in every module by default, since every
-   *     module has their own specific list of events.
-   *
-   *     In specifics we remove unknown KeyEvents
-   *     (<code>java.awt.KeyEvent.CHAR_UNDEFINED</code>) and merges two
-   *     <code>MouseMove</code>/<code>MouseDrag</code> events into one (to
-   *     avoid endless lists of <code>MouseMove</code>/<code>MouseDrag</code>).
-   *     This is done to ease case matching on the event-stream.
-   *   </li>
-   *   <li>Run the event-list through the EventTrack.</li>
-   *   <li>Run the event-list through the EventSnap.</li>
-   *   <li>Slice the list down to the size defined in <code>maxNumberOfEvents</code>
-   *     and return the list.</li>
-   *   <li>Set the mouse position of the current parser to the (possibly) altered event.</li>
-   * </ol>
-   */
-  def parse(event : Event) : List[Event] = {
-<<<<<<< HEAD
-=======
-
-    println("TREWT: "+snapModel)
->>>>>>> 5220b2e5
-    // Store the event as the head of the events (max 10)
-    events = (event :: events).take(maxNumberOfEvents)
-
-    // Merges any sequences of events that doesn't provide additional info.
-    events = events match {
-      // Removes unknown KeyEvents.
-      case KeyDown(AWTKeyEvent.CHAR_UNDEFINED, _) :: tail => tail
-      case KeyUp(AWTKeyEvent.CHAR_UNDEFINED,_ ) :: tail   => tail
-      // Merges mouse events to avoid ridiculously long lists of MouseMove or MouseDrag.
-      case (e : MouseMove) :: (_ : MouseMove) :: tail => e :: tail
-      case (e : MouseDrag) :: (_ : MouseDrag) :: tail => e :: tail
-      case _ => events
-    }
-    if (enabled) {
-      events = {
-        // Perform 2D query and add any custom additions
-<<<<<<< HEAD
-        val model = Drawing(View.mousePosition.transform(View.deviceTransformation), margin).values ++ snapModel()
-
-=======
-        val model = Drawing(View.mousePosition.transform(View.deviceTransformation), margin).values ++ snapModel
-        println("istracking; "+isTracking)
->>>>>>> 5220b2e5
-        // Parse the track
-        var newEvent = track.parse(events, model, trackModel)
-
-        // Parse the snap
-        if(Snap.snapEnabled == true) {
-          snap foreach {a => newEvent = a.parse(newEvent, model)}
-        }
-
-        // Return the edited list and slice the list to the size defined in <code>listSize</code>.
-        newEvent :: events.tail.slice(0, maxNumberOfEvents - 1)
-      }
-    }
-
-    // Set (the snapped) mouse position
-    events match {
-      case (e : MouseMove) :: tail => {
-        mousePosition = e.position
-      }
-      case (e : MouseDrag) :: tail => mousePosition = e.position
-      case _ =>
-    }
-
-    events
-  }
-
-  /**
-   * Stop snapping to the given event snap. If the module is nowhere to be found in the snap
-   * Seq, nothing happens.
-   */
-  def removeSnap(snap : EventSnap) {
-    this.snap = this.snap.filterNot(_ == snap)
-  }
-
-  /**
-   * Add an EventSnap to the end of the event parser. Every event passing through the event-parser will
-   * perform the snap-functionality given in the snap.
-   */
-  def snapTo(snap : EventSnap) { this.snap = this.snap :+ snap }
-
-  /**
-   * Snaps to the given function, returning a number of shapes. Useful for adding shapes that has not yet been saved
-   * in the [[com.siigna.app.model.Drawing]] to the dynamic snap method.
-   * @param shape  The function returning the shape the event parser should snap to.
-   */
-  def snapTo(shape : () => Traversable[Shape]) { snapModel = shape }
-
-  /**
-   * Track to a given track module.
-   */
-  def trackTo(track : EventTrack) { this.track = track }
-
-  /**
-   * Tracks to a temporary point. The point gets destroyed along with the [[com.siigna.util.event.EventParser]] when
-   * the module it is attached to, dies.
-   * @param point  The point to track to.
-   */
-  def trackTo(point : Vector2D) { this.trackModel :+= point }
-
-  /**
-   * Tracks to a number of temporary points. The points gets destroyed along with the
-   * [[com.siigna.util.event.EventParser]] when the module it is attached to, dies.
-   * @param points  The points to track to.
-   */
-  def trackTo(points : Traversable[Vector2D]) { this.trackModel ++= points }
-
-}
-
-/**
- * The abstract class for every <code>EventSnaps</code>.
- * An EventSnap takes a single event, runs it up against a given sequence of shapes
- * and returns a new event according to the snap-setting.
- */
-
-abstract class EventSnap {
-
-  /**
-   * The margin of the graphical query done by the parser i. e. how large a space is included in the search
-   * for relevant shapes. Defaults to 5.
-   */
-  var margin = 5
-
-  /**
-   * Paint stuff.
-   * @param graphics  A [[com.siigna.app.view.Graphics]] object that can paint shapes and objects.
-   * @param transformation  A [[com.siigna.util.geom.TransformationMatrix]] that can transform shapes to and from
-   *                        device and drawing coordinates (see [[com.siigna.app.view.View]]).
-   */
-  def paint(graphics : Graphics, transformation : TransformationMatrix) {}
-
-  /**
-   * Parses an event by the given snap-settings.
-   * @param event  The event to parse.
-   * @param shapes  A number of shapes the parser can choose to react to.
-   * @return  An event that might have been changed by the parser to fit the parsing rules.
-   */
-  def parse(event : Event, shapes : Traversable[Shape]) : Event
-
-}
-
-/**
- * The abstract class for every <code>EventTracks</code>.
- * An EventTrack takes an entire list and searches for a series of events that
- * can apply to any of the track-setting. If that is the case, the track sets
- * <code>isTracking</code> to true and returns a new event that fits the track.
- */
-abstract class EventTrack {
-
-  /**
-   * Whether or not the EventTrack is tracking.
-   */
-  def isTracking : Boolean
-
-  /**
-   * Paint stuff.
-   * @param graphics  A [[com.siigna.app.view.Graphics]] object that can paint shapes and objects.
-   * @param transformation  A [[com.siigna.util.geom.TransformationMatrix]] that can transform shapes to and from
-   *                        device and drawing coordinates (see [[com.siigna.app.view.View]]).
-   */
-  def paint(graphics : Graphics, transformation : TransformationMatrix) {}
-
-  /**
-   * Parses a list into a single event.
-   * @param events  The events to parse.
-   * @param shapes  A number of shapes the tracker can choose to react on.
-   * @param points  A number of points the tracker can choose to react on.
-   * @return  A single event (representing the latest event in the given list) that might have been
-   *          changed by the parser to fit the parsing rules.
-   */
-  def parse(events : List[Event], shapes : Traversable[Shape], points : Traversable[Vector2D]) : Event
-
+/*
+ * Copyright (c) 2012. Siigna is released under the creative common license by-nc-sa. You are free
+ * to Share — to copy, distribute and transmit the work,
+ * to Remix — to adapt the work
+ *
+ * Under the following conditions:
+ * Attribution —  You must attribute the work to http://siigna.com in the manner specified by the author or licensor (but not in any way that suggests that they endorse you or your use of the work).
+ * Noncommercial — You may not use this work for commercial purposes.
+ * Share Alike — If you alter, transform, or build upon this work, you may distribute the resulting work only under the same or similar license to this one.
+ */
+
+package com.siigna.util.event
+
+import java.awt.event.{KeyEvent => AWTKeyEvent}
+
+import com.siigna.app.view.{View, Graphics}
+import com.siigna.util.geom.{Vector2D, TransformationMatrix}
+import com.siigna.app.model.Drawing
+import com.siigna.app.model.shape.Shape
+
+/**
+ * <p>
+ *   An <code>EventParser</code> that analyses a given list of events, and returns an
+ *   optimized and edited version in accordance with the given track and snap
+ *   settings.
+ * </p>
+ *
+ * <p>
+ *   For each module an <code>EventParser</code> is attached, which filters every event
+ *   that comes in. The events are filtered in each module in the stack to make sure the events are parsed
+ *   according to the rules of the previous modules.
+ * </p>
+ *
+ * <p>
+ *   Event parses often analyses shapes close to the position of the mouse/pointer. These shapes are retrieved
+ *   from the [[com.siigna.app.model.Drawing]] which is only altered through [[com.siigna.app.model.action.Action]]s.
+ *   If you wish to add shapes that has not yet been stored in the drawing it's possible to add the tracking
+ *   of shapes via the <code>snapTo</code> method. Given a function that returns a shape (the shape might depend on
+ *   various stuff from a module - hence a function) the modules can add shapes to the snap and track parsers.
+ * </p>
+ * @see [[com.siigna.app.view.ModuleInterface]] - Graphical interface for modules
+ *      [[com.siigna.module.Module]] - The module trait
+ */
+class EventParser {
+  println("INITIATING EVENTPARSER")
+  // The default snap-modules.
+  protected val defaultSnap : Seq[EventSnap] = Seq(CenterPoints, MidPoints, EndPoints)
+
+  // A boolean value of whether the EventParser is enable or not. Defaults to true.
+  protected var enabled : Boolean = true
+
+  /**
+   * The events attached to the event parser. These events have been parsed one-by-one which means that they are
+   * parsed in accordance with what the module want, but probably does not correspond to the events originated
+   * from the user.
+   * @return  A list of parsed events
+   */
+  var events : List[Event] = Nil
+
+  // The most recent MouseMove or MouseDrag event received by the event-parser.
+  var mousePosition : Vector2D = View.mousePosition
+
+  /**
+   * The margin of the graphical query done by the parser i. e. how large a space is included in the search
+   * for relevant shapes. Defaults to 5.
+   */
+  var margin : Double = 5
+
+  /**
+   * The size of the list the EventParser returns. Defaults to 10.
+   * Edit this if you need larger event-lists for very complex modules. But note
+   * that the size of the event-list given when the modules initiates depends on
+   * the <code>listSize</code> variable in the previous module's EventParser.
+   * Thus it's only inside the current module that the list-sizing is applicable.
+   *
+   * This value should be positive.
+   */
+  var maxNumberOfEvents : Int = 10
+
+  // The current EventTracker.
+  private var track : EventTrack = Track
+
+  /**
+   * The current EventSnaps.
+   * Since it's possible that the user wants to snap to various kind of points,
+   * we allow the user to have several snap-settings with a HashSet.
+   * Defaults to: CenterPoints, MidPoints and EndPoints.
+   */
+  private var snap = defaultSnap
+
+  // A snap model for snapping to temporary or not-yet-created shapes
+  var snapModel : () => Traversable[Shape] = () => Nil
+
+  // A snap model for snapping to temporary points
+  var trackModel : List[Vector2D] = Nil
+
+  /**
+   * Clears any snap-modules that is not a part of the default snap set.
+   */
+  def clearSnap() {
+    snap = defaultSnap
+  }
+
+  /**
+   * Disables the EventParser. The EventParser is enabled per default.
+   */
+  def disable() { enabled = false }
+
+  /**
+   * Enables the EventParser. The EventParser is enabled per default.
+   */
+  def enable() { enabled = true }
+
+  /**
+   * Examines whether the EventParser is snapping to the given Snap.
+   *
+   * @param snapper  The snap we are examining.
+   */
+  def isSnapping(snapper : EventSnap) = snap.exists(_ == snapper)
+
+  /**
+   * Examines whether the EventParser is tracking or not.
+   */
+  def isTracking = track.isTracking
+
+  /**
+   * Let the track and the snappers paint. This is handy if a track, for instance, wishes to show some kind
+   * of guideline as to where the current events are tracked to.
+   */
+  def paint(graphics : Graphics, transformation : TransformationMatrix) {
+    if(Snap.snapEnabled == true) snap.foreach(_.paint(graphics, transformation))
+  }
+
+  /**
+   * Parse a given list of Events.
+   * The events are analysed in the following order:
+   * <ol>
+   *   <li>
+   *     Merges any sequences of events that can be merged without loss of
+   *     data (e. g. two MouseMove events in a row) into a more optimized
+   *     version.
+   *     This optimization is done in every module by default, since every
+   *     module has their own specific list of events.
+   *
+   *     In specifics we remove unknown KeyEvents
+   *     (<code>java.awt.KeyEvent.CHAR_UNDEFINED</code>) and merges two
+   *     <code>MouseMove</code>/<code>MouseDrag</code> events into one (to
+   *     avoid endless lists of <code>MouseMove</code>/<code>MouseDrag</code>).
+   *     This is done to ease case matching on the event-stream.
+   *   </li>
+   *   <li>Run the event-list through the EventTrack.</li>
+   *   <li>Run the event-list through the EventSnap.</li>
+   *   <li>Slice the list down to the size defined in <code>maxNumberOfEvents</code>
+   *     and return the list.</li>
+   *   <li>Set the mouse position of the current parser to the (possibly) altered event.</li>
+   * </ol>
+   */
+  def parse(event : Event) : List[Event] = {
+    // Store the event as the head of the events (max 10)
+    events = (event :: events).take(maxNumberOfEvents)
+
+    // Merges any sequences of events that doesn't provide additional info.
+    events = events match {
+      // Removes unknown KeyEvents.
+      case KeyDown(AWTKeyEvent.CHAR_UNDEFINED, _) :: tail => tail
+      case KeyUp(AWTKeyEvent.CHAR_UNDEFINED,_ ) :: tail   => tail
+      // Merges mouse events to avoid ridiculously long lists of MouseMove or MouseDrag.
+      case (e : MouseMove) :: (_ : MouseMove) :: tail => e :: tail
+      case (e : MouseDrag) :: (_ : MouseDrag) :: tail => e :: tail
+      case _ => events
+    }
+
+    if (enabled) {
+      events = {
+        // Perform 2D query and add any custom additions
+        val model = Drawing(View.mousePosition.transform(View.deviceTransformation), margin).values ++ snapModel()
+
+        // Parse the track
+        var newEvent = track.parse(events, model, trackModel)
+
+        // Parse the snap
+        if(Snap.snapEnabled == true) {
+          snap foreach {a => newEvent = a.parse(newEvent, model)}
+        }
+
+        // Return the edited list and slice the list to the size defined in <code>listSize</code>.
+        newEvent :: events.tail.slice(0, maxNumberOfEvents - 1)
+      }
+    }
+
+    // Set (the snapped) mouse position
+    events match {
+      case (e : MouseMove) :: tail => {
+        mousePosition = e.position
+      }
+      case (e : MouseDrag) :: tail => mousePosition = e.position
+      case _ =>
+    }
+
+    events
+  }
+
+  /**
+   * Stop snapping to the given event snap. If the module is nowhere to be found in the snap
+   * Seq, nothing happens.
+   */
+  def removeSnap(snap : EventSnap) {
+    this.snap = this.snap.filterNot(_ == snap)
+  }
+
+  /**
+   * Add an EventSnap to the end of the event parser. Every event passing through the event-parser will
+   * perform the snap-functionality given in the snap.
+   */
+  def snapTo(snap : EventSnap) { this.snap = this.snap :+ snap }
+
+  /**
+   * Snaps to the given function, returning a number of shapes. Useful for adding shapes that has not yet been saved
+   * in the [[com.siigna.app.model.Drawing]] to the dynamic snap method.
+   * @param shape  The function returning the shape the event parser should snap to.
+   */
+  def snapTo(shape : () => Traversable[Shape]) { snapModel = shape }
+
+  /**
+   * Track to a given track module.
+   */
+  def trackTo(track : EventTrack) { this.track = track }
+
+  /**
+   * Tracks to a temporary point. The point gets destroyed along with the [[com.siigna.util.event.EventParser]] when
+   * the module it is attached to, dies.
+   * @param point  The point to track to.
+   */
+  def trackTo(point : Vector2D) { this.trackModel :+= point }
+
+  /**
+   * Tracks to a number of temporary points. The points gets destroyed along with the
+   * [[com.siigna.util.event.EventParser]] when the module it is attached to, dies.
+   * @param points  The points to track to.
+   */
+  def trackTo(points : Traversable[Vector2D]) { this.trackModel ++= points }
+
+}
+
+/**
+ * The abstract class for every <code>EventSnaps</code>.
+ * An EventSnap takes a single event, runs it up against a given sequence of shapes
+ * and returns a new event according to the snap-setting.
+ */
+
+abstract class EventSnap {
+
+  /**
+   * The margin of the graphical query done by the parser i. e. how large a space is included in the search
+   * for relevant shapes. Defaults to 5.
+   */
+  var margin = 5
+
+  /**
+   * Paint stuff.
+   * @param graphics  A [[com.siigna.app.view.Graphics]] object that can paint shapes and objects.
+   * @param transformation  A [[com.siigna.util.geom.TransformationMatrix]] that can transform shapes to and from
+   *                        device and drawing coordinates (see [[com.siigna.app.view.View]]).
+   */
+  def paint(graphics : Graphics, transformation : TransformationMatrix) {}
+
+  /**
+   * Parses an event by the given snap-settings.
+   * @param event  The event to parse.
+   * @param shapes  A number of shapes the parser can choose to react to.
+   * @return  An event that might have been changed by the parser to fit the parsing rules.
+   */
+  def parse(event : Event, shapes : Traversable[Shape]) : Event
+
+}
+
+/**
+ * The abstract class for every <code>EventTracks</code>.
+ * An EventTrack takes an entire list and searches for a series of events that
+ * can apply to any of the track-setting. If that is the case, the track sets
+ * <code>isTracking</code> to true and returns a new event that fits the track.
+ */
+abstract class EventTrack {
+
+  /**
+   * Whether or not the EventTrack is tracking.
+   */
+  def isTracking : Boolean
+
+  /**
+   * Paint stuff.
+   * @param graphics  A [[com.siigna.app.view.Graphics]] object that can paint shapes and objects.
+   * @param transformation  A [[com.siigna.util.geom.TransformationMatrix]] that can transform shapes to and from
+   *                        device and drawing coordinates (see [[com.siigna.app.view.View]]).
+   */
+  def paint(graphics : Graphics, transformation : TransformationMatrix) {}
+
+  /**
+   * Parses a list into a single event.
+   * @param events  The events to parse.
+   * @param shapes  A number of shapes the tracker can choose to react on.
+   * @param points  A number of points the tracker can choose to react on.
+   * @return  A single event (representing the latest event in the given list) that might have been
+   *          changed by the parser to fit the parsing rules.
+   */
+  def parse(events : List[Event], shapes : Traversable[Shape], points : Traversable[Vector2D]) : Event
+
 }