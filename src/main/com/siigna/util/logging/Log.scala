--- conflicted
+++ resolved
@@ -41,14 +41,8 @@
   val DEBUG   = 8
   val SUCCESS = 16
 
-<<<<<<< HEAD
-  private def format(message : Any, logLevel : Int, refs : Seq[Any], error : Option[Throwable] = None) {
-    if (false){
-    //if ((level & logLevel) <= level) { // TODO: Is this working?
-=======
   private def format(message : Any, messageLevel : Int, refs : Seq[Any], error : Option[Throwable] = None) {
     if ((level & messageLevel) == messageLevel) { // TODO: Is this working?
->>>>>>> eef3c27e
       // Add to the line-number
       lineNumber += 1
 
