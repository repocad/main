/*
 * Copyright (c) 2011. Siigna is released under the creative common license by-nc-sa. You are free
 * to Share — to copy, distribute and transmit the work,
 * to Remix — to adapt the work
 *
 * Under the following conditions:
 * Attribution —  You must attribute the work to http://siigna.com in the manner specified by the author or licensor (but not in any way that suggests that they endorse you or your use of the work).
 * Noncommercial — You may not use this work for commercial purposes.
 * Share Alike — If you alter, transform, or build upon this work, you may distribute the resulting work only under the same or similar license to this one.
 */
package com.siigna.app.view

import java.awt.event.{MouseWheelListener, MouseMotionListener, MouseListener, KeyListener, KeyEvent => AWTKeyEvent, MouseEvent => AWTMouseEvent, MouseWheelEvent}

import com.siigna.app.Siigna
import com.siigna.app.controller.Control
import com.siigna.app.view.event._
import com.siigna.util.logging.Log
import com.siigna.util.collection.Preferences
import java.awt.Dimension
import com.siigna.util.geom.{Vector2D, Rectangle}
import java.lang.Thread

/**
 * The main class of Siigna.
 * The applet is first and foremost responsible for setting up event listeners
 * and painting. The painting part is being handled by the <code>View</code> trait.
 * The events are forwarded to the <code>Controller</code> and the painting is primarily
 * done by painting the <code>DOM (Document Object Model)</code> and then allowing
 * the modules to paint additional graphics. The modules do not have direct access to
 * the view, but the <code>Interface</code> is designed to utilize access to it.
 */
class SiignaApplet extends View {

  private var mouseButtonLeft   = false
  private var mouseButtonMiddle = false
  private var mouseButtonRight  = false

  /**
   * The active rendering-loop. Avoids paint-events from native Java.
   * See: <a href="http://download.oracle.com/javase/tutorial/fullscreen/rendering.html">download.oracle.com/javase/tutorial/fullscreen/rendering.html</a>.
   */
  private val paintLoop = new Thread("PaintLoop") {
    override def run() { try {
<<<<<<< HEAD
      Log.success("View: Initiating paint-loop.")

      while(true) {
        // A print-statement makes the while loop run.... Why??
        // TODO: Find a solution
        System.out.print("")
=======
      var init = false;
      while(true) {

        // This is added inside the loop to make sure siigna's painting
        // TODO: Find out why this is needed!
        if (!init) {
          Log.success("View: Initiating paint-loop.")
          init = true
        }
>>>>>>> eef3c27e

        // Start the paint-loop
        if (isShowing) {
          val graphics = getGraphics;
          if (graphics != null) {
            draw(graphics)
            graphics.dispose()
          } else {
            Log.debug("View: Could not create graphics-object.")
          }
        }

        // Terminate the thread if it's been interrupted
        if (Thread.currentThread().isInterrupted)
          throw new InterruptedException()
      }
    } catch {
      case e : InterruptedException => Log.info("View has been terminated.")
      case e => Log.error("View has been terminated with unexpected error.", e)
    } }
  }

  /**
   * Closes down relevant actors and destroys the applet.
   */
  override def destroy() {
    // Put down the paint loop
    paintLoop.interrupt()
    
    // Stop the controller by interruption so we're sure the controller shuts it
    Control.interrupt()
    
    // Stop the applet
    super.destroy()

    // Stop the system
    System.exit(0)
  }

  /**
   * Initializes the view. Sets panning to the center of the screen and
   * adds EventListeners.
   */
  override def init() {
    // Misc initialization
    setVisible(true)
    setFocusable(true)
    requestFocus()

    // Allows specific KeyEvents to be detected.
    setFocusTraversalKeysEnabled(false)

    // Set the correct position of the screen
    val dimension : Dimension = Preferences("defaultScreenSize").asInstanceOf[Dimension]
    setPreferredSize(dimension)

<<<<<<< HEAD
    // Pan to the center
    pan(Vector(dimension.width >> 1, dimension.height >> 1))
=======
    pan(Vector2D(dimension.width >> 1, dimension.height >> 1))
>>>>>>> eef3c27e

    // Start the paint-loop
    paintLoop.start()

    // Start the controller
    Control.start()

<<<<<<< HEAD
    // Start the applet
    start()
=======
    // Connect to the siigna object
    Siigna.setView(this)

    // Add event listeners
    addKeyListener(new KeyListener {
      override def keyPressed (e : AWTKeyEvent) { handleKeyEvent(e, KeyDown) }
      override def keyReleased(e : AWTKeyEvent) { handleKeyEvent(e, KeyUp)   }
      override def keyTyped   (e : AWTKeyEvent) { false }
    })
    addMouseListener(new MouseListener {
      override def mouseClicked (e : AWTMouseEvent) { false }
      override def mouseEntered (e : AWTMouseEvent) { handleMouseEvent(e, MouseEnter) }
      override def mouseExited  (e : AWTMouseEvent) { handleMouseEvent(e, MouseExit) }
      override def mousePressed (e : AWTMouseEvent) { handleMouseEvent(e, MouseDown) }
      override def mouseReleased(e : AWTMouseEvent) { handleMouseEvent(e, MouseUp) }
    })
    addMouseMotionListener(new MouseMotionListener {
      override def mouseDragged(e : AWTMouseEvent) { handleMouseEvent(e, MouseDrag) }
      override def mouseMoved  (e : AWTMouseEvent) { handleMouseEvent(e, MouseMove) }
    })
    addMouseWheelListener(new MouseWheelListener {
      override def mouseWheelMoved(e : MouseWheelEvent) { handleMouseEvent(e, MouseWheel(e getUnitsToScroll)) }
    })
>>>>>>> eef3c27e
  }

  /**
   * Handles and dispatches KeyEvents.
   */
  private def handleKeyEvent(e : AWTKeyEvent, constructor : (Int, ModifierKeys) => Event)
  {
    // Sets the correct casing of the character - i.e. make it uppercase if shift is pressed and vice versa
    def getCorrectCase(c : Int) = if (e.isShiftDown) c.toChar.toUpper.toInt else c.toChar.toLower.toInt

    // Set the event-values
    val keys = ModifierKeys(e isShiftDown, e isControlDown, e isAltDown)
    val code = e.getKeyCode
    val isModifier = (code == 16 || code == 17 || code == 18)

    // If they key-code equals a modifier key, nothing bad can happen..
    if (isModifier) {
      dispatchEvent( constructor(getCorrectCase(code), keys) )

    // If it doesn't check if a key is being hid by
    // a modifier key and return the key it that's the case
    } else  {
      val array  =
        if      (e.isControlDown && !isModifier) AWTKeyEvent.getKeyText(code).toCharArray
        else if (e.isAltDown && !isModifier) AWTKeyEvent.getKeyText(code).toCharArray
        else Array[Char]()
      if (!array.isEmpty) { // If there are elements in the character-array pass them on
        dispatchEvent( constructor(getCorrectCase(array(0)), keys) )
      } else { // Otherwise we accept the original char for the event
        dispatchEvent( constructor(getCorrectCase(code), keys) )
      }
    }
  }

  /**
   * Takes care of mouse-events by making sure the correct mouse button is
   * dispatched even in MouseMove and MouseDrag, and dispatches them to
   * EventHandler by filling in the correct constructor-parameters.
   */
  private def handleMouseEvent(e : AWTMouseEvent, constructor : (Vector2D, MouseButton, ModifierKeys) => Event)
  {
    // Converts a physical point to a virtual one.
    def toVirtual(physical : Vector2D) = {
      val r = physical.transform(Siigna.virtual.inverse)
      Siigna.mousePosition = r
      r
    }

    // Saves the position of the mouse
    val position = Vector2D(e getX, e getY)

    // Saves the last mouse-button as a boolean in the case of a MouseDown event,
    // to be used later on.
    if (constructor == MouseDown) {
      if (e.getButton == AWTMouseEvent.BUTTON1) mouseButtonLeft   = true
      if (e.getButton == AWTMouseEvent.BUTTON2) mouseButtonMiddle = true
      if (e.getButton == AWTMouseEvent.BUTTON3) mouseButtonRight  = true
    }

    // Sets up the correct mouse-button and tests if MouseButtonMiddle is used,
    // even on computers that have none, by checking if left and right button
    // is down at the same time.
    val button = (mouseButtonLeft, mouseButtonMiddle, mouseButtonRight) match {
      case (false, false, false) => MouseButtonNone
      case (false, false,  true) => MouseButtonRight
      case (false,  true, false) => MouseButtonMiddle
      case (false,  true,  true) => MouseButtonMiddle
      case ( true, false, false) => MouseButtonLeft
      case ( true, false,  true) => MouseButtonMiddle
      case ( true,  true, false) => MouseButtonMiddle
      case ( true,  true,  true) => MouseButtonMiddle
    }

    // Resets the last mouse-button in the case of a MouseUp event, to start
    // from scratch when the next event is fired.
    if (constructor == MouseUp) {
      if (e.getButton == AWTMouseEvent.BUTTON1) mouseButtonLeft   = false
      if (e.getButton == AWTMouseEvent.BUTTON2) mouseButtonMiddle = false
      if (e.getButton == AWTMouseEvent.BUTTON3) mouseButtonRight  = false
    }

    // Setup the modifier-keys
    val keys = ModifierKeys(e isShiftDown, e isControlDown, e isAltDown)

    // Create mouse event with physical coordinates.
    val event = constructor(position, button, keys)

    // Pan (using middle button) and zoom (using wheel) or otherwise dispatch
    // to dispatchEvent.
    val option : Option[Event] = event match {

      case MouseWheel (point, button, keys, delta)  => if (Siigna.navigation) { zoom(point, delta); None }
                                                       else Some(MouseWheel(toVirtual(point), button, keys, delta))
      case MouseDown  (point, MouseButtonMiddle, _) => startPan(point); None
      case MouseDrag  (point, MouseButtonMiddle, _) => pan(point); None
      case MouseUp    (point, MouseButtonMiddle, _) => pan(point); None
      case MouseEnter (point, button, keys)         => Some(MouseEnter(toVirtual(point), button, keys))
      case MouseExit  (point, button, keys)         => Some(MouseExit(toVirtual(point), button, keys))
      case MouseDown  (point, button, keys)         => Some(MouseDown(toVirtual(point), button, keys))
      case MouseUp    (point, button, keys)         => Some(MouseUp(toVirtual(point), button, keys))
      case MouseDrag  (point, button, keys)         => Some(MouseDrag(toVirtual(point), button, keys))
      case MouseMove  (point, button, keys)         => Some(MouseMove(toVirtual(point), button, keys))
      case _ => Log.error("Did not expect event: " + event); None
    }

    // Dispatch the event if it wasn't caught above
    if (option.isDefined) dispatchEvent(option.get)
  }

  /**
   * The overall event-handler. Dispatches event on to the controller.
   */
  private def dispatchEvent(event : Event) {
    Control dispatchEvent(event)
  }

  /**
   * Resizes the view.
   */
  override def resize(width : Int, height : Int) {
    // Resize the view
    super.resize(width, height)

    // Since the size of the component in some cases vary from the actual size (think menus and
    // title-bars etc.) we set the size according to the actual width and height
    Siigna.screen = Rectangle(Vector2D(0, 0), Vector2D(width, height))
  }

}
<|MERGE_RESOLUTION|>--- conflicted
+++ resolved
@@ -30,7 +30,8 @@
  * the modules to paint additional graphics. The modules do not have direct access to
  * the view, but the <code>Interface</code> is designed to utilize access to it.
  */
-class SiignaApplet extends View {
+class SiignaApplet extends View
+{
 
   private var mouseButtonLeft   = false
   private var mouseButtonMiddle = false
@@ -42,14 +43,6 @@
    */
   private val paintLoop = new Thread("PaintLoop") {
     override def run() { try {
-<<<<<<< HEAD
-      Log.success("View: Initiating paint-loop.")
-
-      while(true) {
-        // A print-statement makes the while loop run.... Why??
-        // TODO: Find a solution
-        System.out.print("")
-=======
       var init = false;
       while(true) {
 
@@ -59,7 +52,6 @@
           Log.success("View: Initiating paint-loop.")
           init = true
         }
->>>>>>> eef3c27e
 
         // Start the paint-loop
         if (isShowing) {
@@ -116,12 +108,10 @@
     val dimension : Dimension = Preferences("defaultScreenSize").asInstanceOf[Dimension]
     setPreferredSize(dimension)
 
-<<<<<<< HEAD
-    // Pan to the center
-    pan(Vector(dimension.width >> 1, dimension.height >> 1))
-=======
     pan(Vector2D(dimension.width >> 1, dimension.height >> 1))
->>>>>>> eef3c27e
+
+    // Start the applet
+    start()
 
     // Start the paint-loop
     paintLoop.start()
@@ -129,10 +119,6 @@
     // Start the controller
     Control.start()
 
-<<<<<<< HEAD
-    // Start the applet
-    start()
-=======
     // Connect to the siigna object
     Siigna.setView(this)
 
@@ -156,7 +142,6 @@
     addMouseWheelListener(new MouseWheelListener {
       override def mouseWheelMoved(e : MouseWheelEvent) { handleMouseEvent(e, MouseWheel(e getUnitsToScroll)) }
     })
->>>>>>> eef3c27e
   }
 
   /**
