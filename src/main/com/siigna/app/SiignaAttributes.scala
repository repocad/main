/*
 * Copyright (c) 2012. Siigna is released under the creative common license by-nc-sa. You are free
 * to Share — to copy, distribute and transmit the work,
 * to Remix — to adapt the work
 *
 * Under the following conditions:
 * Attribution —  You must attribute the work to http://siigna.com in the manner specified by the author or licensor (but not in any way that suggests that they endorse you or your use of the work).
 * Noncommercial — You may not use this work for commercial purposes.
 * Share Alike — If you alter, transform, or build upon this work, you may distribute the resulting work only under the same or similar license to this one.
 */

package com.siigna.app

import com.siigna.util.collection.AttributesLike
import collection.mutable.{Map}
<<<<<<< HEAD
=======
import java.awt.{Color, Dimension}
>>>>>>> 324c2ea9
import com.siigna.util.Implicits._
import java.awt.{Color, Dimension}

/**
 * <p>
 *   Attributes that can change the behaviour of Siigna such as selection distance, anti-aliasing etc.
 *   They are accessible via the [[com.siigna.app.Siigna]] object.
 * </p>
 *
 * <p>
 *   The class stores a number of pre-set values into a mutable map which can be changed actively
 *   while Siigna is running. Remember that tampering with some of the constants might not bring
 *   the desired effects. So read the documentation. But do not worry about breaking things.
 *   Siigna is a very sturdy piece of software. Of course :-)
 * </p>
 *
 * @define siignaAttributes
 * Currently the following Attributes of [[com.siigna.app.Siigna]] is defined:
 * {{{
 *  antiAliasing
 *    A boolean value signalling if anti-aliasing should be on for the shapes in the Model.
 *    The modules are always drawn with anti-aliasing. Defaults to true.
 *  backgroundTileSize
 *    The size of the square tiles drawn behind the actual drawable canvas, given in pixels. Defaults to 12.
 *  colorBackground
 *    The background color for the drawable canvas. Defaults to #F9F9F9 in hex.
 *  colorBackgroundLight
 *    The background color for the light squares in the background checkers-pattern. Defaults to #E9E9E9 in hex.
 *  colorBackgroundDark
 *    The background color for the dark squares in the background checkers-pattern. Defaults to #DADADA in hex.
 *  colorDraw
 *    The color every shapes are drawn with by default. Defaults to #000000 (black) in hex.
 *  colorSelected
 *    The color given to selected elements. Defaults to #7777FF in hex.
 *  defaultScreenSize
 *    The default size of the screen given as a [[java.awt.Dimension]]. Defaults to (600 x 400).
 *  printMargin
 *    The margin on pages when printing the content in Siigna, given in mm. Defaults to 13. 
 *  printFormatMin
 *    The minimum format when printing, given in mm. Defaults to the width of a standard A4-size: 210.
 *  printFormatMax
 *    The maximum format when printing, given in mm. Defaults to the height of a standard A4-size: 297.
 *  selectionDistance
 *    The distance of which single-point selection happens, given in units. The actual distance changes based on
 *    the zoom-level and this value of course. Defaults to 5.
 *  trackDistance
 *    Sensitivity of track.
 *  trackGuideColor
 *    The color to paint the track guides - the horizontal and vertical helper-lines when the user is "tasting"
 *    a point. Defaults to #00FFFF in hex.
 *  zoomSpeed
 *    The speed with which the client zooms, given in percentages. Defaults to 0.5.
 * }}}
 */
trait SiignaAttributes extends Map[String, Any] with AttributesLike {

  /**
   * The attributes of Siigna.
   */
  def self = toMap

  // Set the values
  this("activeColor")           = new Color(0.00f, 0.00f, 0.00f, 1.00f)
  this("activeLineWidth")      = 0.2
  this("antiAliasing")          = true
  this("backgroundTileSize")    = 12
  this("colorBackground")       = "#F9F9F9".color
  this("colorBackgroundLight")  = "#E9E9E9".color
  this("colorBackgroundDark")   = "#DADADA".color
  this("colorDraw")             = "#000000".color
  this("colorHover")            = "#22FFFF".color
  this("colorSelected")         = "#7777FF".color
  this("defaultScreenSize")     = new Dimension(600, 400)
  this("printMargin")           = 13.0
  this("printFormatMin")        = 210.0
  this("printFormatMax")        = 297.0
  this("selectionDistance")     = 12.0
  this("trackDistance")         = 3.0
  this("trackGuideColor")       = "#00FFFF".color
  this("zoomSpeed")             = 0.5
  
  /**
   * Toggles a boolean value or sets it to true if it does not exist. If there already is a
   * non-boolean value assigned to that name, nothing happens.
   */
  def toggle(key : String) {
    val bool = boolean(key)
    if (bool.isDefined) {
      update(key, !bool.get)
    } else if (!isDefinedAt(key)) {
      this.+(key -> true)
    }
  }

}
<|MERGE_RESOLUTION|>--- conflicted
+++ resolved
@@ -1,114 +1,110 @@
-/*
- * Copyright (c) 2012. Siigna is released under the creative common license by-nc-sa. You are free
- * to Share — to copy, distribute and transmit the work,
- * to Remix — to adapt the work
- *
- * Under the following conditions:
- * Attribution —  You must attribute the work to http://siigna.com in the manner specified by the author or licensor (but not in any way that suggests that they endorse you or your use of the work).
- * Noncommercial — You may not use this work for commercial purposes.
- * Share Alike — If you alter, transform, or build upon this work, you may distribute the resulting work only under the same or similar license to this one.
- */
-
-package com.siigna.app
-
-import com.siigna.util.collection.AttributesLike
-import collection.mutable.{Map}
-<<<<<<< HEAD
-=======
-import java.awt.{Color, Dimension}
->>>>>>> 324c2ea9
-import com.siigna.util.Implicits._
-import java.awt.{Color, Dimension}
-
-/**
- * <p>
- *   Attributes that can change the behaviour of Siigna such as selection distance, anti-aliasing etc.
- *   They are accessible via the [[com.siigna.app.Siigna]] object.
- * </p>
- *
- * <p>
- *   The class stores a number of pre-set values into a mutable map which can be changed actively
- *   while Siigna is running. Remember that tampering with some of the constants might not bring
- *   the desired effects. So read the documentation. But do not worry about breaking things.
- *   Siigna is a very sturdy piece of software. Of course :-)
- * </p>
- *
- * @define siignaAttributes
- * Currently the following Attributes of [[com.siigna.app.Siigna]] is defined:
- * {{{
- *  antiAliasing
- *    A boolean value signalling if anti-aliasing should be on for the shapes in the Model.
- *    The modules are always drawn with anti-aliasing. Defaults to true.
- *  backgroundTileSize
- *    The size of the square tiles drawn behind the actual drawable canvas, given in pixels. Defaults to 12.
- *  colorBackground
- *    The background color for the drawable canvas. Defaults to #F9F9F9 in hex.
- *  colorBackgroundLight
- *    The background color for the light squares in the background checkers-pattern. Defaults to #E9E9E9 in hex.
- *  colorBackgroundDark
- *    The background color for the dark squares in the background checkers-pattern. Defaults to #DADADA in hex.
- *  colorDraw
- *    The color every shapes are drawn with by default. Defaults to #000000 (black) in hex.
- *  colorSelected
- *    The color given to selected elements. Defaults to #7777FF in hex.
- *  defaultScreenSize
- *    The default size of the screen given as a [[java.awt.Dimension]]. Defaults to (600 x 400).
- *  printMargin
- *    The margin on pages when printing the content in Siigna, given in mm. Defaults to 13. 
- *  printFormatMin
- *    The minimum format when printing, given in mm. Defaults to the width of a standard A4-size: 210.
- *  printFormatMax
- *    The maximum format when printing, given in mm. Defaults to the height of a standard A4-size: 297.
- *  selectionDistance
- *    The distance of which single-point selection happens, given in units. The actual distance changes based on
- *    the zoom-level and this value of course. Defaults to 5.
- *  trackDistance
- *    Sensitivity of track.
- *  trackGuideColor
- *    The color to paint the track guides - the horizontal and vertical helper-lines when the user is "tasting"
- *    a point. Defaults to #00FFFF in hex.
- *  zoomSpeed
- *    The speed with which the client zooms, given in percentages. Defaults to 0.5.
- * }}}
- */
-trait SiignaAttributes extends Map[String, Any] with AttributesLike {
-
-  /**
-   * The attributes of Siigna.
-   */
-  def self = toMap
-
-  // Set the values
-  this("activeColor")           = new Color(0.00f, 0.00f, 0.00f, 1.00f)
-  this("activeLineWidth")      = 0.2
-  this("antiAliasing")          = true
-  this("backgroundTileSize")    = 12
-  this("colorBackground")       = "#F9F9F9".color
-  this("colorBackgroundLight")  = "#E9E9E9".color
-  this("colorBackgroundDark")   = "#DADADA".color
-  this("colorDraw")             = "#000000".color
-  this("colorHover")            = "#22FFFF".color
-  this("colorSelected")         = "#7777FF".color
-  this("defaultScreenSize")     = new Dimension(600, 400)
-  this("printMargin")           = 13.0
-  this("printFormatMin")        = 210.0
-  this("printFormatMax")        = 297.0
-  this("selectionDistance")     = 12.0
-  this("trackDistance")         = 3.0
-  this("trackGuideColor")       = "#00FFFF".color
-  this("zoomSpeed")             = 0.5
-  
-  /**
-   * Toggles a boolean value or sets it to true if it does not exist. If there already is a
-   * non-boolean value assigned to that name, nothing happens.
-   */
-  def toggle(key : String) {
-    val bool = boolean(key)
-    if (bool.isDefined) {
-      update(key, !bool.get)
-    } else if (!isDefinedAt(key)) {
-      this.+(key -> true)
-    }
-  }
-
-}
+/*
+ * Copyright (c) 2012. Siigna is released under the creative common license by-nc-sa. You are free
+ * to Share — to copy, distribute and transmit the work,
+ * to Remix — to adapt the work
+ *
+ * Under the following conditions:
+ * Attribution —  You must attribute the work to http://siigna.com in the manner specified by the author or licensor (but not in any way that suggests that they endorse you or your use of the work).
+ * Noncommercial — You may not use this work for commercial purposes.
+ * Share Alike — If you alter, transform, or build upon this work, you may distribute the resulting work only under the same or similar license to this one.
+ */
+
+package com.siigna.app
+
+import com.siigna.util.collection.AttributesLike
+import collection.mutable.{Map}
+import com.siigna.util.Implicits._
+import java.awt.{Color, Dimension}
+
+/**
+ * <p>
+ *   Attributes that can change the behaviour of Siigna such as selection distance, anti-aliasing etc.
+ *   They are accessible via the [[com.siigna.app.Siigna]] object.
+ * </p>
+ *
+ * <p>
+ *   The class stores a number of pre-set values into a mutable map which can be changed actively
+ *   while Siigna is running. Remember that tampering with some of the constants might not bring
+ *   the desired effects. So read the documentation. But do not worry about breaking things.
+ *   Siigna is a very sturdy piece of software. Of course :-)
+ * </p>
+ *
+ * @define siignaAttributes
+ * Currently the following Attributes of [[com.siigna.app.Siigna]] is defined:
+ * {{{
+ *  antiAliasing
+ *    A boolean value signalling if anti-aliasing should be on for the shapes in the Model.
+ *    The modules are always drawn with anti-aliasing. Defaults to true.
+ *  backgroundTileSize
+ *    The size of the square tiles drawn behind the actual drawable canvas, given in pixels. Defaults to 12.
+ *  colorBackground
+ *    The background color for the drawable canvas. Defaults to #F9F9F9 in hex.
+ *  colorBackgroundLight
+ *    The background color for the light squares in the background checkers-pattern. Defaults to #E9E9E9 in hex.
+ *  colorBackgroundDark
+ *    The background color for the dark squares in the background checkers-pattern. Defaults to #DADADA in hex.
+ *  colorDraw
+ *    The color every shapes are drawn with by default. Defaults to #000000 (black) in hex.
+ *  colorSelected
+ *    The color given to selected elements. Defaults to #7777FF in hex.
+ *  defaultScreenSize
+ *    The default size of the screen given as a [[java.awt.Dimension]]. Defaults to (600 x 400).
+ *  printMargin
+ *    The margin on pages when printing the content in Siigna, given in mm. Defaults to 13. 
+ *  printFormatMin
+ *    The minimum format when printing, given in mm. Defaults to the width of a standard A4-size: 210.
+ *  printFormatMax
+ *    The maximum format when printing, given in mm. Defaults to the height of a standard A4-size: 297.
+ *  selectionDistance
+ *    The distance of which single-point selection happens, given in units. The actual distance changes based on
+ *    the zoom-level and this value of course. Defaults to 5.
+ *  trackDistance
+ *    Sensitivity of track.
+ *  trackGuideColor
+ *    The color to paint the track guides - the horizontal and vertical helper-lines when the user is "tasting"
+ *    a point. Defaults to #00FFFF in hex.
+ *  zoomSpeed
+ *    The speed with which the client zooms, given in percentages. Defaults to 0.5.
+ * }}}
+ */
+trait SiignaAttributes extends Map[String, Any] with AttributesLike {
+
+  /**
+   * The attributes of Siigna.
+   */
+  def self = toMap
+
+  // Set the values
+  this("activeColor")           = new Color(0.00f, 0.00f, 0.00f, 1.00f)
+  this("activeLineWidth")      = 0.2
+  this("antiAliasing")          = true
+  this("backgroundTileSize")    = 12
+  this("colorBackground")       = "#F9F9F9".color
+  this("colorBackgroundLight")  = "#E9E9E9".color
+  this("colorBackgroundDark")   = "#DADADA".color
+  this("colorDraw")             = "#000000".color
+  this("colorHover")            = "#22FFFF".color
+  this("colorSelected")         = "#7777FF".color
+  this("defaultScreenSize")     = new Dimension(600, 400)
+  this("printMargin")           = 13.0
+  this("printFormatMin")        = 210.0
+  this("printFormatMax")        = 297.0
+  this("selectionDistance")     = 12.0
+  this("trackDistance")         = 3.0
+  this("trackGuideColor")       = "#00FFFF".color
+  this("zoomSpeed")             = 0.5
+  
+  /**
+   * Toggles a boolean value or sets it to true if it does not exist. If there already is a
+   * non-boolean value assigned to that name, nothing happens.
+   */
+  def toggle(key : String) {
+    val bool = boolean(key)
+    if (bool.isDefined) {
+      update(key, !bool.get)
+    } else if (!isDefinedAt(key)) {
+      this.+(key -> true)
+    }
+  }
+
+}