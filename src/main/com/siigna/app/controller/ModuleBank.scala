--- conflicted
+++ resolved
@@ -30,13 +30,8 @@
   /**
    * The class loader used to load classes.
    */
-<<<<<<< HEAD
   //private val classLoader = new ModuleLoader(Array(new URL("jar:file:c:/workspace/siigna/siigna-modules/out/artifacts/base.jar!/")), this.getClass.getClassLoader)
   private val classLoader = new ModuleLoader(Array(new URL("jar:http://siigna.com/app/base.jar!/")), this.getClass.getClassLoader)
-=======
-  //private val classLoader = new ModuleLoader(Array(new URL("jar:file:C:/siigna/siigna-modules/out/artifacts/base/base.jar!/")), this.getClass.getClassLoader)
-  private val classLoader = new ModuleLoader(Array(new URL("jar:http://siigna.com/app/endogenous.jar!/")), this.getClass.getClassLoader)
->>>>>>> 0794fc15
 
   /**
    * Examines whether the bank contains a given module.
@@ -50,7 +45,7 @@
    * @param classPath  The path to the class.
    * @param filePath  The path to the file.
    *
-   * TODO: How do we differ between base and exogenous modules?
+   * TODO: How do we differ between endogenous and exogenous modules?
    */
   def load(name : Symbol, classPath : String = "", filePath : String = "") : Option[Module] =
     if (modules.contains(name)) {
