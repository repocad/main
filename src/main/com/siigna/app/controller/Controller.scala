--- conflicted
+++ resolved
@@ -1,109 +1,87 @@
-/*
- * Copyright (c) 2012. Siigna is released under the creative common license by-nc-sa. You are free
- * to Share — to copy, distribute and transmit the work,
- * to Remix — to adapt the work
- *
- * Under the following conditions:
- * Attribution —  You must attribute the work to http://siigna.com in the manner specified by the author or licensor (but not in any way that suggests that they endorse you or your use of the work).
- * Noncommercial — You may not use this work for commercial purposes.
- * Share Alike — If you alter, transform, or build upon this work, you may distribute the resulting work only under the same or similar license to this one.
- */
-package com.siigna.app.controller
-
-import collection.mutable.Stack
-
-import com.siigna.app.controller.command._
-import com.siigna.app.view.event.{Event, ModuleEvent}
-import com.siigna.module.Module
-import com.siigna.util.logging.Log
-import com.siigna.app.Siigna
-import actors.Actor
-import remote._
-import actors.remote.RemoteActor._
-import actors.remote.{RemoteActor, Node}
-<<<<<<< HEAD
-import com.siigna.app.model.{Drawing}
-=======
-import java.io.{FileInputStream, ObjectInputStream, FileOutputStream, ObjectOutputStream}
-import com.siigna.app.model.Drawing
->>>>>>> 36570478
-
-/**
- * The Controller controls the core of the software. Basically that includes
- * dealing with the event-flow to the modules.
- *
- * $controlHierarchy
- */
-object Controller extends CommandController {
-
-  protected val moduleBank = new ModuleBank()
-
-  protected val modules = new Stack[Module]()
-
-  /**
-   * <p>The running part of the controller.</p>
-   *
-   * <p>It consists of a loop that exists until 'exit is given, or the system is exiting (naturally).</p>
-   *
-   * <p>In the loop we first examine whether there is pending events. If so we:
-   * <ol>
-   *   <li>Set the state of the active module.</li>
-   *   <li>React on the given event by executing the state given by the state machine.</li>
-   *   <li>Close a possibly ending module and ask the loop to repeat so the "parent" can answer.</li>
-   *   <li>If the ending module returns a <code>ModuleEvent</code> then we put it back into the event queue, so other
-   *       modules can react on it.</li>
-   * </ol>
-   *
-   * The actor also handles commands and the 'exit symbol.</p>
-   */
-  def act() {
-    // Define the remote
-    val sink = select(Node("siigna.com", 20004), 'siigna)
-    
-    // Register the client IF the user is logged on
-    // Remember: When remote commands are created, they are sent to the controller immediately
-    if (Siigna.user.isDefined) {
-      Log.debug("Controller: Registering with user " + Siigna.user + " and drawing " + Drawing.attributes.int("id"))
-      Register(Siigna.user.get, Drawing.attributes.int("id"), Client(0))
-    }
-
-    // TEST!!!!
-    //isConnected = true
-    //Register(User("Jens"), None, Client(0))
-    
-    // Loop and react on incoming messages
-    loop {
-      react {
-
-        // Handle commands
-        case command : Command => {
-          Log.debug("Controller: Received command: " + command)
-          // Handle it through the CommandController
-          this(command)
-        }
-
-        // Handle events
-        case event : Event => {
-          Log.debug("Controller: Received event: " + event)
-          this(event)
-        }
-
-        // Exit
-        case 'exit => {
-          Log.info("Controller is shutting down")
-          // Close connection to the server
-          if (Siigna.client.isDefined) {
-            sink ! Unregister(Siigna.client.get)
-          }
-
-          // Quit the thread
-          exit()
-        }
-
-        // Unknown
-        case e => Log.warning("Controller: Received unknown input: " + e)
-      }
-    }
-  }
-
+/*
+ * Copyright (c) 2012. Siigna is released under the creative common license by-nc-sa. You are free
+ * to Share — to copy, distribute and transmit the work,
+ * to Remix — to adapt the work
+ *
+ * Under the following conditions:
+ * Attribution —  You must attribute the work to http://siigna.com in the manner specified by the author or licensor (but not in any way that suggests that they endorse you or your use of the work).
+ * Noncommercial — You may not use this work for commercial purposes.
+ * Share Alike — If you alter, transform, or build upon this work, you may distribute the resulting work only under the same or similar license to this one.
+ */
+package com.siigna.app.controller
+
+import collection.mutable.Stack
+
+import com.siigna.app.controller.command._
+import com.siigna.app.view.event.Event
+import com.siigna.module.Module
+import com.siigna.util.logging.Log
+import remote._
+
+/**
+ * The Controller controls the core of the software. Basically that includes
+ * dealing with the event-flow to the modules.
+ *
+ * $controlHierarchy
+ */
+object Controller extends CommandController {
+
+  protected val moduleBank = new ModuleBank()
+
+  protected val modules = new Stack[Module]()
+
+  /**
+   * <p>The running part of the controller.</p>
+   *
+   * <p>It consists of a loop that exists until 'exit is given, or the system is exiting (naturally).</p>
+   *
+   * <p>In the loop we first examine whether there is pending events. If so we:
+   * <ol>
+   *   <li>Set the state of the active module.</li>
+   *   <li>React on the given event by executing the state given by the state machine.</li>
+   *   <li>Close a possibly ending module and ask the loop to repeat so the "parent" can answer.</li>
+   *   <li>If the ending module returns a <code>ModuleEvent</code> then we put it back into the event queue, so other
+   *       modules can react on it.</li>
+   * </ol>
+   *
+   * The actor also handles commands and the 'exit symbol.</p>
+   */
+  def act() {
+
+    // TEST!!!!
+    //isConnected = true
+    //Register(User("Jens"), None, Client(0))
+    
+    // Loop and react on incoming messages
+    loop {
+      react {
+        // Handle commands
+        case command : Command => {
+          Log.debug("Controller: Received command: " + command)
+          // Handle it through the CommandController
+          this(command)
+        }
+
+        // Handle events
+        case event : Event => {
+          Log.debug("Controller: Received event: " + event)
+          this(event)
+        }
+
+        // Exit
+        case 'exit => {
+          Log.info("Controller is shutting down")
+          // Close connection to the server
+          remote ! Unregister(_)
+
+          // Quit the thread
+          exit()
+        }
+
+        // Unknown
+        case e => Log.warning("Controller: Received unknown input: " + e)
+      }
+    }
+  }
+
 }