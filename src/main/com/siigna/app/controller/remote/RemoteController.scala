/*
 * Copyright (c) 2008-2013. Siigna is released under the creative common license by-nc-sa. You are free
 * to Share — to copy, distribute and transmit the work,
 * to Remix — to adapt the work
 *
 * Under the following conditions:
 * Attribution —  You must attribute the work to http://siigna.com in the manner specified by the author or licensor (but not in any way that suggests that they endorse you or your use of the work).
 * Noncommercial — You may not use this work for commercial purposes.
 * Share Alike — If you alter, transform, or build upon this work, you may distribute the resulting work only under the same or similar license to this one.
 */

package com.siigna.app.controller.remote

import com.siigna.app.Siigna
import actors.{Actor, TIMEOUT}
import RemoteConstants._
import com.siigna.app.model.action.{RemoteAction, LoadDrawing, Action}
import com.siigna.app.controller.remote.RemoteConstants.Action
import actors.remote.RemoteActor
import collection.mutable
import com.siigna.util.Log
import com.siigna.app.model.Model

/**
 * Controls any remote connection(s).
 * If the client is not online or no connection could be made we simply wait until a connection can be
 * re-established before pushing all the received events/requests in the given order.
 */
protected[controller] object RemoteController extends Actor {

  // Set the class loader for the remote actor - important to avoid class not found exceptions on the receiving end.
  // See http://stackoverflow.com/questions/3542360/why-is-setting-the-classloader-necessary-with-scala-remoteactors
  RemoteActor.classLoader = getClass.getClassLoader

  // All the ids of the actions that have been executed on the client
  protected val actionIndices = mutable.BitSet()

  // A map of local ids mapped to their remote counterparts
  protected var localIdMap : Map[Int, Int] = Map()

  // Ping-time in ms
  var pingTime = 2000

  // Timeout to the server
  var timeout = 10000

  // The remote server
  val remote = new Server("62.243.118.234", Mode.Testing)
<<<<<<< HEAD
  //val remote = new Server("localhost", Mode.Testing)
=======
  //val remote = new Server("localhost", Mode.Production)
>>>>>>> e5a78cdd

  val SiignaDrawing = com.siigna.app.model.Drawing // Use the right namespace

  SiignaDrawing.addAttribute("id",2L)
  /**
   * The acting part of the RemoteController.
   */
  def act() {
    try {
      SiignaDrawing.addAttribute("id", 2L)
      def drawingId : Option[Long] = SiignaDrawing.attributes.long("id")

      // If we have a drawing we need to fetch it if we don't we need to reserve it
      drawingId match {
        case Some(i) => remote(Get(Drawing, i, session), handleGetDrawing)
        case None    => {
          // We need to ask for a new drawing
          remote(Get(DrawingId, null, session), _ match {
            case Set(DrawingId, id : Long, _) => {
              // Gotcha! Set the drawing id
              SiignaDrawing.attributes += "id" -> id
              Log.success("Remote: Successfully reserved a new drawing " + id)
            }
            case Set(DrawingId, id : Int, _) => {
              // Gotcha! Set the drawing id
              SiignaDrawing.attributes += "id" -> id.toLong
              Log.success("Remote: Successfully reserved a new drawing" + id)
            }
            case e => {
              Log.error("Remote: Could not reserve new drawing, shutting down.", e)
              exit()
            }
          })
        }
      }

      loop {

        // Query for new actions
        remote(Get(ActionId, null, session), handleGetActionId)

        reactWithin(pingTime) {
          // Set an action to the server
          case (action : Action, undo : Boolean) => {
            // Parse the local action to ensure all the ids are up to date
            val updatedAction = parseLocalAction(action, undo)

            // Dispatch the data
            remote(Set(Action, updatedAction, session), handleSetAction)
          }

          // Timeout
          case TIMEOUT => // Do nothing

          // Exit
          case 'exit => {
            remote.disconnect()
            exit()
          }

          // We can't handle any other commands actively...
          case message => {
            Log.warning("Remote: Unknown input '" + message + "', expected a remote action.")
          }
        }
      }
    } catch {
      case e : Exception => Log.error("Remote: Unknown error, shutting down.", e)
    }
  }

  /**
   * Defines whether the client is connected to a remote server or not.
   * @return true if connected, false if not.
   */
  def isOnline = remote.isConnected

  /**
   * Handles requests for action ids. These requests are performed once in a while to make sure the client
   * has received the latest actions from the server.
   * @param any  The result of the request.
   */
  def handleGetActionId(any : Any) {
    any match {
      case Error(code, message, _) => Log.error("Remote: Error when retrieving action: " + code + ": " + message)
      case Set(ActionId, id : Int, _) => {
        Log.debug("Remote: Got latest action id " + id)

        // Store the id if it's the first we get
        if (actionIndices.isEmpty) {
          actionIndices += id
        // If the id is above the action indices then we have a gap to fill!
        } else if(id > actionIndices.last) {

          for (i <- actionIndices.last + 1 to id) { // Fetch actions one by one TODO: Implement Get(Actions, _, _)
            remote(Get(Action, i, session), _ match {
              case Set(Action, action : RemoteAction, _) => {
                try {

                  action.undo match {
                    case true  => SiignaDrawing.undo(action.action, remote = false)
                    case false => SiignaDrawing.execute(action.action, remote = false)
                  }

                  // Store the id in the action indices
                  // Note to self: "+=" and NOT "+"... Sigh...
                  actionIndices += i
                } catch {
                  case e: Throwable => Log.error("Remote: Error when reading data from server", e)
                }
              }
              case e : Error => Log.error("Remote: Unexpected format: " + e)
            })
          }
        }

        // After the check it should be fine to add the index to the set of action indices
        // Note to self: "+=" and NOT "+"... Sigh...
        actionIndices += id
      }
      case e => {
        Log.error("Remote: Error when updating ActionId: Expected Set(ActionId, Int, _), got: " + any)
      }
    }
  }

  /**
   * Handles requests to set an action, initiated by the client. These requests store the actions made by the
   * clients on the server.
   * @param any  The data received from the server
   */
  def handleSetAction(any : Any) {
    any match {
      case Error(code, message, _) => {
        Log.error("Remote: Error when sending action: " + message)
        // TODO: Correctly handle errors
      }
      case Set(ActionId, id : Int, _) => {
        actionIndices += id
        Log.success("Remote: Received and updated action id")
      }
      case Set(ActionId, id : Long, _) => {
        actionIndices += id.toInt
        Log.success("Remote: Received and updated action id")
      }
    }
  }

  /**
   * Handles the request for a drawing whose id is specified in the <code>session</code> of this client.
   */
  protected def handleGetDrawing(any : Any) {
    any match {
      case Error(404, message, _) => {
        Log.error("Remote: Cannot find drawing with id " + session.drawing + ". Requesting empty drawing")
        remote(Get(Drawing, null, session), handleGetDrawing)
      }
      case Error(code, message, _) => Log.error("Remote: Unknown error when loading drawing: [" + code + "]" + message)
      case Set(Drawing, model : Model, _) => {

        // Read the bytes
        try {
          // Implement the model
          SiignaDrawing.execute(LoadDrawing(model), remote = false)

          // Search for the lastAction attribute, or retrieve it manually,
          // which sets the last executed action on the drawing
          SiignaDrawing.attributes.int("lastAction") match {
            case Some(i : Int) => actionIndices += i
            case _ => remote(Get(ActionId, null, session), handleGetActionId)
          }
          Log.success("Remote: Successfully received drawing #" + session.drawing + " from server")
        } catch {
          case e : Throwable => Log.error("Remote: Error when reading data from server", e)
        }
      }
    }
  }

  /**
   * Parses a given local action to a remote action by checking if there are any local ids that we need
   * to update. If so the necessary requests are made to the server and the local model is updated
   * with the new ids. In case of irreversible errors we throw an UnknownException. You are warned.
   *
   * @throws UnknownError  If the server returned something illegible
   * @return A RemoteAction with updated ids, if any.
   */
  def parseLocalAction(action : Action, undo : Boolean) : RemoteAction = {
    // Parse the action to an updated version
    val updated : Action = if (action.isLocal) {
      val localIds = action.ids.filter(_ < 0).toSeq

      // Map the ids with existing key-pairs
      val ids = localIds.map(i => localIdMap.getOrElse(i, i))

      // Do we still have local ids?
      if (ids.exists(_ < 0)) {
        // Find the local ids
        val localIds = ids.filter(_ < 0)

        var updatedAction : Option[Action] = None

        // .. Then we need to query the server for ids
        remote(Get(ShapeId, localIds.size, session), _ match {
          case Set(ShapeId, i : Range, _) => {

            // Find out how the ids map to the action
            val map = for (n <- 0 until localIds.size) yield localIds(n) -> i(n)

            // Update the map in the remote controller
            localIdMap ++= map

            // Update the model
            SiignaDrawing.execute(UpdateLocalActions(localIdMap), remote = false)

            // Return the updated action
            updatedAction = Some(action.update(localIdMap))
          }
          case e => {
            throw new UnknownError("Remote: Expected Set(ShapeId, Range, _), got: " + e)
          }
        })

        updatedAction.getOrElse(throw new IllegalArgumentException("Remote: Server did not return expected value."))
      } else { // Else give the action the new ids
        action.update(localIds.zip(ids).toMap)
      }
    } else { // No local ids
      action
    }

    // Return the updated action as a remote action
    RemoteAction(updated, undo)
  }

  /**
   * Attempts to fetch the session for the current client.
   * @return A session if possible.
   */
  def session : Session =
    Session(SiignaDrawing.attributes.long("id").getOrElse(-1), Siigna.user)

}<|MERGE_RESOLUTION|>--- conflicted
+++ resolved
@@ -46,11 +46,8 @@
 
   // The remote server
   val remote = new Server("62.243.118.234", Mode.Testing)
-<<<<<<< HEAD
   //val remote = new Server("localhost", Mode.Testing)
-=======
   //val remote = new Server("localhost", Mode.Production)
->>>>>>> e5a78cdd
 
   val SiignaDrawing = com.siigna.app.model.Drawing // Use the right namespace
 
