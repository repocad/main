--- conflicted
+++ resolved
@@ -1,259 +1,256 @@
-/*
- * Copyright (c) 2012. Siigna is released under the creative common license by-nc-sa. You are free
- * to Share — to copy, distribute and transmit the work,
- * to Remix — to adapt the work
- *
- * Under the following conditions:
- * Attribution —  You must attribute the work to http://siigna.com in the manner specified by the author or licensor (but not in any way that suggests that they endorse you or your use of the work).
- * Noncommercial — You may not use this work for commercial purposes.
- * Share Alike — If you alter, transform, or build upon this work, you may distribute the resulting work only under the same or similar license to this one.
- */
-
-package com.siigna.app.controller.remote
-
-import actors.Actor._
-import actors.remote.RemoteActor._
-import actors.remote.{Node, RemoteActor}
-import com.siigna.app.controller.{Client, Controller}
-import com.siigna.app.Siigna
-import com.siigna.util.logging.Log
-import com.siigna.app.model.action.Action
-import actors.Actor
-import com.siigna.app.model.RemoteModel
-import java.io.{ByteArrayInputStream, ObjectOutputStream, ByteArrayOutputStream, ObjectInputStream}
-import RemoteConstants._
-
-/**
- * Controls any remote connection(s).
- * If the client is not online or no connection could be made we simply wait until a connection can be
- * re-established before pushing all the received events/requests in the given order.
- */
-protected[controller] object RemoteController {
-
-  // Set remote class loader
-  RemoteActor.classLoader = getClass.getClassLoader
-
-  // The unique identifier for this client.
-  protected var client : Option[Client] = None
-
-  // A boolean flag to indicate if this controller has been successfully registered with the server.
-  protected var isConnected = false
-
-  // A timestamp for last ping attempt
-  protected var lastPingAttempt : Long = 0L
-
-  // A map of local ids mapped to their remote counterparts
-  protected var localIdMap : Map[Int, Int] = Map()
-
-  // A queue of commands waiting to be sent to the server.
-  protected var queue : Seq[Client => RemoteCommand] = Seq()
-
-  // The remote server
-  //protected val remote = select(Node("62.243.118.234", 20004), 'siigna)
-  protected val remote = select(Node("localhost", 20004), 'siigna)
-
-  val SiignaDrawing = com.siigna.app.model.Drawing // Use the right namespace
-  //SiignaDrawing.addAttribute("id",20)
-  // The local sink, receiving actions from the remote sink
-  protected val local : Actor = actor {
-
-    loop {
-      react {
-        // Successful user registration
-        case cl: Client => {
-          // Log the received client
-          Log.success("Remote: Registered client: " +cl)
-          
-          // Store the client
-          this.client = Some(cl)
-
-          // Ask for the drawing
-          if (!SiignaDrawing.attributes.int("id").isDefined) {
-            println("No id")
-            remote.send(Get(DrawingId, None, cl), local)
-          } else
-            remote.send(Get(Drawing, SiignaDrawing.attributes.int("id"), cl), local)
-
-          // Empty the queue
-          dequeue(cl)
-        }
-
-
-        case Set(typ, value, _) => {
-          typ match {
-            case DrawingId => {
-              println("Got id "+value)
-              SiignaDrawing.addAttribute("id", value.get)
-            } case Drawing => {
-              //SiignaDrawing.shapes = value.getAsInstanceOf[RemoteModel].shapes
-              value.get match {
-                case rem: RemoteModel => {
-
-                  val baos = new ByteArrayOutputStream()
-                  val oos = new ObjectOutputStream(baos)
-
-                  rem.writeExternal(oos)
-                  val modelData = baos.toByteArray
-
-                  val drawData = new ObjectInputStream(new ByteArrayInputStream(modelData))
-
-                  SiignaDrawing.readExternal(drawData)
-                }
-                case e => Log.error("Remote: Got a weird drawing "+e)
-              }
-            }
-
-            case _ =>
-          }
-        }
-
-        case false => {
-          isConnected = false;
-          Log.error("Remote: Authentication has failed you. Please log in again")
-        }
-
-        case msg => {
-          Log.debug("Remote: Received: " + msg)
-          Controller ! msg
-        }
-      }
-    }
-  }
-
-  /**
-   * Sends an action remotely.
-   * @param action The action to dispatch.
-   * @param undo Should the action be undone?
-   */
-  def ! (action : Action, undo : Boolean) {
-    queue :+= ((c : Client) => RemoteAction(c, action, undo))
-    Log.success("Remote: Successfully handled action: " + action)
-  }
-  
-  /**
-   * Enqueues a message to the remote server while providing a client to the function. If no client can be found
-   * (failure to registrate) or no connection can be made, then the message is enqueued and sent as soon
-   * a connection is established. Messages are sent in the order they are received.
-   */
-  def ! (f : Client => RemoteCommand) {
-    client match {
-      // Send the message to the client and provide a return channel
-      case Some(c) if (isOnline) => { remote.send(f(c), local); }
-      // Enqueue it and wait for a connection
-      case _ => queue :+= f
-    }
-  }
-
-  /**
-   * Dequeues the enqueued commands in the queue.  
-   * If the action is local (see [[com.siigna.app.model.action.Action.isLocal]])
-   * we query the server for ids so we can be certain everything is synchronized with the server.
-   * @param client  The client to authorize the commands.
-   */
-  protected def dequeue(client : Client) { if (!queue.isEmpty ) {
-    Log.debug("Remote: Sending queue of size: " + queue.size)
-
-    // Send and dequeue the enqueued messages
-    queue = queue.foldLeft(queue)((q : Seq[Client => RemoteCommand], f : (Client => RemoteCommand)) => {
-
-      // Retrieve the command
-      val command : RemoteCommand = f(client) match {
-        case remoteAction : RemoteAction => {
-          val action = remoteAction.action
-
-          // Query for remote ids if the action is local
-          if (action.isLocal) {
-            val localIds = action.ids.filter(_ < 0).toSeq
-
-            // Map the ids with existing key-pairs
-            val ids = localIds.map(i => localIdMap.getOrElse(i, i))
-            
-            // Do we still have local ids? 
-            val updatedAction = if (ids.exists(_ < 0)) {
-              // Find the local ids
-              val localIds = ids.filter(_ < 0)
-
-              // .. Then we need to query the server for ids
-              remote !? Get(ShapeIdentifier, Some(localIds.size), client) match {
-                case Set(ShapeIdentifier, Some(i : Range), _) => {
-                  
-                  // Find out how the ids map to the action
-                  val map = for (n <- 0 until localIds.size) yield localIds(n) -> i(n)
-                  
-                  // Update the map in the remote controller
-                  localIdMap ++= map
-
-                  // Update the model
-                  SiignaDrawing.execute(UpdateLocalActions(localIdMap))
-                  
-                  // Return the updated action
-                  action.update(localIdMap)
-                }
-                case e => throw new UnknownError("Remote: Expected Set(ShapeIdentifier, _, _), got " + e)
-              }
-            } else { // Else give the action the new ids
-              action.update(localIds.zip(ids).toMap)
-            }
-
-            // Dispatch the remote command
-            RemoteAction(client, updatedAction, remoteAction.undo)
-          } else { // Else simply just dispatch
-            remoteAction
-          }
-        }
-        case cmd => cmd // Just return
-      }
-      
-      // Send it to the server
-      remote.send(command, local)
-      q.tail
-    })
-  } }
-
-  /**
-   * Defines whether the client is connected to a remote server or not.
-   * @return true if connected, false if not.
-   */
-  def isOnline = isConnected
-
-  // TODO: Can we incorporate this in a nicer way?
-  protected val pingThread = new Thread("Remote ping loop") {
-    override def run() {
-      try {
-        while (true) {
-          // Ping the server
-          if (client.isDefined) {
-            // Request an answer com.siigna.app.model.Drawing.attributes.string("title")
-            remote !? (5000, client.get) match {
-              case Some(b : Boolean) => { isConnected = b }
-              case None => {
-                isConnected = false
-                Log.warning("Remote: Server timeout")
-              }
-            }
-
-            // Empty the queue
-            if (isConnected) {
-              dequeue(client.get)
-            }
-            
-            // Register if the client is empty, but the title AND user has been set
-          } else if (SiignaDrawing.attributes.int("id").isDefined) {
-<<<<<<< HEAD
-            remote.send(Register(Siigna.user, SiignaDrawing.attributes.int("id"), com.siigna.app.controller.Client()), local)
-          } else {
-            remote.send(Get(DrawingId, None, com.siigna.app.controller.Client()), local)
-=======
-            remote.send(Register(Siigna.user, SiignaDrawing.attributes.long("id"), com.siigna.app.controller.Client()), local)
->>>>>>> edd3a2e6
-          }
-          // Ping every 5 seconds (dev)
-          Thread.sleep(5000)
-        }
-      } catch {
-        case e => Log.debug("Remote: Ping got unexpected message: "+e)
-      }
-    }
-  }.start()
-
-}
+/*
+ * Copyright (c) 2012. Siigna is released under the creative common license by-nc-sa. You are free
+ * to Share — to copy, distribute and transmit the work,
+ * to Remix — to adapt the work
+ *
+ * Under the following conditions:
+ * Attribution —  You must attribute the work to http://siigna.com in the manner specified by the author or licensor (but not in any way that suggests that they endorse you or your use of the work).
+ * Noncommercial — You may not use this work for commercial purposes.
+ * Share Alike — If you alter, transform, or build upon this work, you may distribute the resulting work only under the same or similar license to this one.
+ */
+
+package com.siigna.app.controller.remote
+
+import actors.Actor._
+import actors.remote.RemoteActor._
+import actors.remote.{Node, RemoteActor}
+import com.siigna.app.controller.{Client, Controller}
+import com.siigna.app.Siigna
+import com.siigna.util.logging.Log
+import com.siigna.app.model.action.Action
+import actors.Actor
+import com.siigna.app.model.RemoteModel
+import java.io.{ByteArrayInputStream, ObjectOutputStream, ByteArrayOutputStream, ObjectInputStream}
+import RemoteConstants._
+
+/**
+ * Controls any remote connection(s).
+ * If the client is not online or no connection could be made we simply wait until a connection can be
+ * re-established before pushing all the received events/requests in the given order.
+ */
+protected[controller] object RemoteController {
+
+  // Set remote class loader
+  RemoteActor.classLoader = getClass.getClassLoader
+
+  // The unique identifier for this client.
+  protected var client : Option[Client] = None
+
+  // A boolean flag to indicate if this controller has been successfully registered with the server.
+  protected var isConnected = false
+
+  // A timestamp for last ping attempt
+  protected var lastPingAttempt : Long = 0L
+
+  // A map of local ids mapped to their remote counterparts
+  protected var localIdMap : Map[Int, Int] = Map()
+
+  // A queue of commands waiting to be sent to the server.
+  protected var queue : Seq[Client => RemoteCommand] = Seq()
+
+  // The remote server
+  //protected val remote = select(Node("62.243.118.234", 20004), 'siigna)
+  protected val remote = select(Node("localhost", 20004), 'siigna)
+
+  val SiignaDrawing = com.siigna.app.model.Drawing // Use the right namespace
+  //SiignaDrawing.addAttribute("id",20)
+
+  // The local sink, receiving actions from the remote sink
+  protected val local : Actor = actor {
+
+    loop {
+      react {
+        // Successful user registration
+        case cl: Client => {
+          // Log the received client
+          Log.success("Remote: Registered client: " +cl)
+          
+          // Store the client
+          this.client = Some(cl)
+
+          // Ask for the drawing
+         /* if (!SiignaDrawing.attributes.int("id").isDefined) {
+            remote.send(Get(DrawingId, None, cl), local)
+          } else*/
+            remote.send(Get(Drawing, SiignaDrawing.attributes.long("id"), cl), local)
+
+          // Empty the queue
+          dequeue(cl)
+        }
+
+
+        case Set(typ, value, _) => {
+          typ match {
+            case DrawingId => {
+              SiignaDrawing.addAttribute("id", value.get)
+            }
+            case Drawing => {
+              //SiignaDrawing.shapes = value.getAsInstanceOf[RemoteModel].shapes
+              value.get match {
+                case rem: RemoteModel => {
+
+                  val baos = new ByteArrayOutputStream()
+                  val oos = new ObjectOutputStream(baos)
+
+                  rem.writeExternal(oos)
+                  val modelData = baos.toByteArray
+
+                  val drawData = new ObjectInputStream(new ByteArrayInputStream(modelData))
+
+                  SiignaDrawing.readExternal(drawData)
+                }
+                case e => Log.error("Remote: Got a weird drawing "+e)
+              }
+            }
+
+            case _ =>
+          }
+        }
+
+        case false => {
+          isConnected = false;
+          Log.error("Remote: Authentication has failed you. Please log in again")
+        }
+
+        case msg => {
+          Log.debug("Remote: Received: " + msg)
+          Controller ! msg
+        }
+      }
+    }
+  }
+
+  /**
+   * Sends an action remotely.
+   * @param action The action to dispatch.
+   * @param undo Should the action be undone?
+   */
+  def ! (action : Action, undo : Boolean) {
+    queue :+= ((c : Client) => RemoteAction(c, action, undo))
+    Log.success("Remote: Successfully handled action: " + action)
+  }
+  
+  /**
+   * Enqueues a message to the remote server while providing a client to the function. If no client can be found
+   * (failure to registrate) or no connection can be made, then the message is enqueued and sent as soon
+   * a connection is established. Messages are sent in the order they are received.
+   */
+  def ! (f : Client => RemoteCommand) {
+    client match {
+      // Send the message to the client and provide a return channel
+      case Some(c) if (isOnline) => { remote.send(f(c), local); }
+      // Enqueue it and wait for a connection
+      case _ => queue :+= f
+    }
+  }
+
+  /**
+   * Dequeues the enqueued commands in the queue.  
+   * If the action is local (see [[com.siigna.app.model.action.Action.isLocal]])
+   * we query the server for ids so we can be certain everything is synchronized with the server.
+   * @param client  The client to authorize the commands.
+   */
+  protected def dequeue(client : Client) { if (!queue.isEmpty ) {
+    Log.debug("Remote: Sending queue of size: " + queue.size)
+
+    // Send and dequeue the enqueued messages
+    queue = queue.foldLeft(queue)((q : Seq[Client => RemoteCommand], f : (Client => RemoteCommand)) => {
+
+      // Retrieve the command
+      val command : RemoteCommand = f(client) match {
+        case remoteAction : RemoteAction => {
+          val action = remoteAction.action
+
+          // Query for remote ids if the action is local
+          if (action.isLocal) {
+            val localIds = action.ids.filter(_ < 0).toSeq
+
+            // Map the ids with existing key-pairs
+            val ids = localIds.map(i => localIdMap.getOrElse(i, i))
+            
+            // Do we still have local ids? 
+            val updatedAction = if (ids.exists(_ < 0)) {
+              // Find the local ids
+              val localIds = ids.filter(_ < 0)
+
+              // .. Then we need to query the server for ids
+              remote !? Get(ShapeIdentifier, Some(localIds.size), client) match {
+                case Set(ShapeIdentifier, Some(i : Range), _) => {
+                  
+                  // Find out how the ids map to the action
+                  val map = for (n <- 0 until localIds.size) yield localIds(n) -> i(n)
+                  
+                  // Update the map in the remote controller
+                  localIdMap ++= map
+
+                  // Update the model
+                  SiignaDrawing.execute(UpdateLocalActions(localIdMap))
+                  
+                  // Return the updated action
+                  action.update(localIdMap)
+                }
+                case e => throw new UnknownError("Remote: Expected Set(ShapeIdentifier, _, _), got " + e)
+              }
+            } else { // Else give the action the new ids
+              action.update(localIds.zip(ids).toMap)
+            }
+
+            // Dispatch the remote command
+            RemoteAction(client, updatedAction, remoteAction.undo)
+          } else { // Else simply just dispatch
+            remoteAction
+          }
+        }
+        case cmd => cmd // Just return
+      }
+      
+      // Send it to the server
+      remote.send(command, local)
+      q.tail
+    })
+  } }
+
+  /**
+   * Defines whether the client is connected to a remote server or not.
+   * @return true if connected, false if not.
+   */
+  def isOnline = isConnected
+
+  // TODO: Can we incorporate this in a nicer way?
+  protected val pingThread = new Thread("Remote ping loop") {
+    override def run() {
+      try {
+        while (true) {
+          // Ping the server
+          if (client.isDefined) {
+            // Request an answer com.siigna.app.model.Drawing.attributes.string("title")
+            remote !? (5000, client.get) match {
+              case Some(b : Boolean) => { isConnected = b }
+              case None => {
+                isConnected = false
+                Log.warning("Remote: Server timeout")
+              }
+            }
+
+            // Empty the queue
+            if (isConnected) {
+              dequeue(client.get)
+            }
+            
+            // Register if the client is empty, but the title AND user has been set
+          } else if (SiignaDrawing.attributes.long("id").isDefined) {
+            remote.send(Register(Siigna.user, SiignaDrawing.attributes.long("id"), com.siigna.app.controller.Client()), local)
+          } else {
+            remote.send(Get(DrawingId, None, com.siigna.app.controller.Client()), local)
+          }
+
+          // Ping every 5 seconds (dev)
+          Thread.sleep(5000)
+        }
+      } catch {
+        case e => Log.debug("Remote: Ping got unexpected message: "+e)
+      }
+    }
+  }.start()
+
+}