--- conflicted
+++ resolved
@@ -116,10 +116,7 @@
       modules(1).interface.chain(module.interface)
     } else if (Siigna.getInterface.isEmpty) {
       Siigna.setInterface(module.interface)
-<<<<<<< HEAD
-=======
     }
->>>>>>> 7cf8d168
 
     // Give the paint-function to the interface
     module.interface.setPaint(module.paint)
@@ -169,10 +166,11 @@
         }
       } else {
         // Checks that there's an even waiting to be processed
-        if (!eventQueue.isEmpty) {
+        if (!eventQueue.isEmpty && !modules.isEmpty) {
 
           // Check whether the event is forwarded, and thus needs to be discarded
-          if (isForwardedEvent) {
+          // - but only if it isn't a message from an ending module
+          if (isForwardedEvent && !eventQueue.head.isInstanceOf[ModuleEvent]) {
             // Kaboom!
             eventQueue.dequeue()
             // .......
@@ -218,25 +216,25 @@
               case e => Log.error("Error in retrieving state machine from module " + module + ".", e)
             }
 
-            // If the module is ending then send a ModuleEvent back into the
-            // event-queue for other modules to respond on
-            if (module.state == 'End) result match {
-              // Put a module event back in the event queue
-              case moduleEvent : ModuleEvent => eventQueue enqueue moduleEvent
-              // TODO: What to do with return types that aren't ModuleEvents?
-              case unknown => Log.debug("Control: Received object "+unknown+" from the active modules state machine, " +
-                "but not reacting since it's not a Module Event.")
-            }
-
             // Check for current state. If modules is ending remove the most recent module and store it's events
             // back in the queue so the next loop returns true (and the "parent" gets a chance to act).
             if (module.state == 'End) {
-              println("Destruction! " + module)
               // Remove the ending module from the module stack.
               modules.pop()
 
-              // Store the head of the event-list in the event-queue.
-              eventQueue.enqueue(events.head)
+              // If the module is ending then send a ModuleEvent back into the
+              // event-queue for other modules to respond on
+              result match {
+                // Put a module event back in the event queue
+                case moduleEvent : ModuleEvent => eventQueue enqueue moduleEvent
+
+                  // Store the head of the event-list in the event-queue.
+                case unknown => {
+                  //Log.debug("Control: Received object "+unknown+" from the active modules state machine, " +
+                  //  "but not reacting since it's not a Module Event.")
+                  eventQueue.enqueue(events.head)
+                }
+              }
 
               // Set the most dangerous isForwardedEvent variable!
               isForwardedEvent = true
