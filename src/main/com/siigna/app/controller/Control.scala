/*
 * Copyright (c) 2012. Siigna is released under the creative common license by-nc-sa. You are free
 * to Share — to copy, distribute and transmit the work,
 * to Remix — to adapt the work
 *
 * Under the following conditions:
 * Attribution —  You must attribute the work to http://siigna.com in the manner specified by the author or licensor (but not in any way that suggests that they endorse you or your use of the work).
 * Noncommercial — You may not use this work for commercial purposes.
 * Share Alike — If you alter, transform, or build upon this work, you may distribute the resulting work only under the same or similar license to this one.
 */
package com.siigna.app.controller

import collection.mutable.{Queue, Stack}

import com.siigna.app.controller.command._
import com.siigna.app.view.event.{Event, ModuleEvent}
import com.siigna.module.Module
import com.siigna.util.logging.Log
import com.siigna.app.Siigna

/**
 * The Control controls the core of the software. Basically that includes
 * dealing with the event-flow to the modules.
 */
object Control extends Thread("Siigna Controller") {

  /**
   * The last 10 events
   */
  private var events : List[Event] = List()
  
  /**
   * Queued events waiting to be handled.
   */
  private val eventQueue = new Queue[Event]()

  /**
   * Queued commands waiting to be handled.
   */
  private val commandQueue = new Queue[Command]()

  /**
   * The stack of active Modules, ranging from the "oldest" in the bottom of the stack to the newest and active module
   * in the top. LIFO.
   */
  private val modules = new Stack[Module]()

  /**
   * The Module Bank used to fetch modules from external sources.
   */
  private val moduleBank = new ModuleBank()
  
  /**
   * The interval with which to check for incoming events and actions. Defaults to 5.
   */
  var sleepTime = 5

  /**
   * A boolean value to indicate whether an event has been used to forward to a module and sent back again
   * when the module ended. If so it should not be sent back since it could create an endless loop.
   * <br />
   * Imagine a module forwarding an event, ending and then putting the last event back
   * in the event-queue, which again are given to the same module. This could result in an endless loop.
   * <br />
   * The variable resets every time a new event gets into the queue.
   * <br />
   * P.s. Yes I am aware that no scaladoc is generated from private members.
   */
  private var isForwardedEvent = false

  /**
   * Shortcut for propagating events.
   */
  def apply(event : Event) { dispatchEvent(event) }

  /**
   * Shortcut for propagating messages.
   */
  def apply(command : Command) { dispatchCommand(command) }

  /**
   * Add an event to the event queue.
   */
  def dispatchEvent(event : Event) {
    eventQueue enqueue event

    // State that the incoming event cannot possibly be recycled from a module ending.
    isForwardedEvent = false
  }

  /**
   * Add a command to the command queue.
   */
  def dispatchCommand(command : Command) { commandQueue enqueue command }
  
  /**
   * Return the last 10 parsed events currently stored in the controller.
   */
  def getEvents = events

  /**
   * Initializes a module by setting the starting state to 'Start and chaining the modules
   * interface to the other interfaces (among other things this is the chain for painting -
   * see the <code>Interface</code> trait for more info.
   *
   * @param module  The module to initialize.
   * @param state  The state to start the module in. Defaults to 'Start
   * @return A Boolean value indicating whether the module was successfully initialized.
   */
  private def initModule(module : Module, state : Symbol = 'Start) : Boolean = try {
    // Set the state to start!
    module.state = state

    // Chain the interface higher up in the hierarchy with the new interface
    // or set the active interface in Siigna if the interface hasn't been defined
    if (modules.size > 1) {
      modules(1).interface.chain(module.interface)
    } else if (Siigna.getInterface.isEmpty) {
      Siigna.setInterface(module.interface)
    }

    // Give the paint-function to the interface
    module.interface.setPaint(module.paint)

    // Unchain the module if it happens to be chained
    if (module.interface.isChained)
      module.interface.unchain()

    // Tell the module that it's active!
    module.isActive = true
    
    // Return success!
    Log.success("Controller: Successfully initialized module: " + module)
    true
  } catch {
    // Log the failure
    case e => Log.warning("Controller: Failed to initialize the interface of " + module + ". The module will (probably) still run, but without a graphical output.")
    false
  }
  
  /**
   * The running part of the controller.
   *
   * It consists of a loop that evaluates true as long as <code>isRunning</code> is true. When set to false the thread dies.
   *
   * In the loop we first examine whether there is pending events. If so we:
   * <ol>
   *   <li>Set the state of the active module.</li>
   *   <li>React on the given event by executing the state given by the state machine.</li>
   *   <li>Close a possibly ending module and ask the loop to repeat so the "parent" can answer.</li>
   *   <li>If the ending module returns a <code>ModuleEvent</code> then we put it back into the event queue, so other
   *       modules can react on it.</li>
   * </ol>
   *
   * Lastly we check for pending commands and takes care of them.
   */
  override def run() { try {
    // Initialize the Default module and Menu module.
    Preload('Default)
    Preload('Menu)
    ForwardTo('Default)

    // Log that controller is initializing
    Log.success("Control: Initiating control-loop.")

    // Run the loop
    while(true) {
      // Check there's modules to execute code from
      if (modules.isEmpty) {
        // If there's no commands in the pipe (e. g. Preload or ForwardTo), then shut the controller down...
        if (commandQueue.isEmpty) {
          Log.error("Controller: No modules in the controller. Shutting down...")
          interrupt()
        }
      } else {
        // Checks that there's an even waiting to be processed
        if (!eventQueue.isEmpty && !modules.isEmpty) {

          // If there is a forwarded event and the head of the queue is a ModuleEvent
          // the ModuleEvent has been placed in front of the forwarded Event
          // - thus discard the event before the head
          if (isForwardedEvent) {
            if (eventQueue.head.isInstanceOf[ModuleEvent] && eventQueue.size > 1) {
              // Save the module event
              val moduleEvent = eventQueue.dequeue()

              // Destroy the other event
              eventQueue.dequeue()

              // Enqueue the moduleEvent
              eventQueue.enqueue(moduleEvent)

            // Check whether the event is forwarded, and thus needs to be discarded
            } else {
              // Kaboom!
              eventQueue.dequeue()
              // .......

            }

            // Stop the inhumane destruction of events
            isForwardedEvent = false
          // Otherwise we're good to go!
          } else {
            
            // Retrieve event
            val event = eventQueue dequeue()

            // Retrieve module
            val module : Module = modules.top

            // Parse the events
            events = module.eventParser.parse(event :: events)

            val preState = module.state
            // Give the module a chance to change state
            try {
              module.eventHandler.stateMap(module.state -> events.head.symbol) match {
                case Some(s : Symbol) => if (module.state != s) {
                  module.state = s
                  Log.info("Controller: Succesfully changed the state of the " + module + " to "+s)
                }
                case None => Log.debug("Controller: Tried to change state with event "+events.head+", but no route was found.")
              }
            } catch {
              case e => Log.error("Controller: Unexpected error in processing state map: ", e)
            }

            println(module, preState, module.state)
            // React on the event parsed and execute the function associated with the state;
            // These lines are in a try-catch loop in case anything goes wrong in a module.
            // Since modules are prone to error we need to make sure they don't break the entire program.
            val result : Any = try {
              // Retrieve the function from the map and apply them if they exist
              module.eventHandler.stateMachine.get(module.state) match {
                case Some(f) => f(events)
                case None =>
              }
            } catch {
              case e => Log.error("Error in retrieving state machine from module " + module + ".", e)
            }

            // If the module is ending then stop the module and match on the resulting event
            // If it was a ModuleEvent then send it back into the event-queue for other modules
            // to respond on.
            if (module.state == 'End) {

              val continue = result match {
                // Put a module event back in the event queue
                case moduleEvent : ModuleEvent => {
                  eventQueue enqueue moduleEvent
                  false
                }
                case unknown => {
<<<<<<< HEAD
                  Log.debug("Control: Received object "+unknown+" from the active modules state machine, " +
                    "but not reacting since it's not a Module Event.")
                  true
=======
                  Log.debug("Control: Received object "+unknown+" from the ending module " + module +
                    ", but not reacting since it is not a Module Event.")
>>>>>>> 0794fc15
                }
              }

              // Stop the module
              stopModule(module, continue)
            }
          }
        }
      }

      // Check for pending commands.
      if (!commandQueue.isEmpty) {
        // Retrieve command
        val command = commandQueue dequeue()

        Log.debug("Control: Received command: " + command)

        // Match on the command
        command match {
          // Forward to another module
          case ForwardTo(symbol, continue) => {
            // Try to find the module
            val loadedModule = moduleBank.load(symbol)

            // Save the modules if defined
            if (loadedModule.isDefined) {
              // Tell the old module it's no longer active
              if (modules.size > 0)
                modules.head.isActive = false

              // Put the new module into the stack.
              modules.push(loadedModule.get)

              // Put the latest event back in the event-queue if it's specified in the ForwardTo command.
              if (continue && !events.isEmpty) {
                eventQueue.+=:(events.head)
	              events = events.tail
              }

              // Initialize module
              val success = initModule(modules.top)

              // Log the success
              if (success) {
                Log.success("Controller: Succesfully forwarded to "+symbol+".")
              }
            } else {
              Log.warning("Control: Failed to forward to module "+symbol+". Could not find it")
            }
          }
          // Goto another state
          case Goto(state, continue) => {
            if (modules.isEmpty) {
              Log.warning("[Control]: Could not change state - no module in the stack.")
            } else {
              // Set the new state
	            modules.top.state = state
	
	            // If continue is set, prepend the newest event to the event-queue
	            // and remove the newest event form the event-list
	            if (continue) {
	              eventQueue.+=:(events.head)
	              events = events.tail

	              Log.info("Controller successfully changed state of " + modules.top + " to "+state+" and continued execution.")
	            } else {
	              Log.info("Controller successfully changed state of " + modules.top + " to "+state+".")
	            }
            }
          }
          // Preload a module
          case Preload(name, classPath, filePath) => {
            moduleBank.preload(name, classPath, filePath)
          }
          // Send an event into the event-stream
          case Send(event) => {
            eventQueue enqueue event
          }
          // Match unknown commands
          case unknown => Log.warning("Controller received unknown command: "+unknown)
        }
      }
      
      // Hint the processor that the thread can spare some resources
      Thread.`yield`() // In scala "yield" is reserved, so we use "`" to escape
      
      // Sleep for a while to avoid using too many resources
      Thread.sleep(sleepTime)
      
      // Terminate the thread if it's been interrupted
      if (Thread.currentThread().isInterrupted)
        throw new InterruptedException()
    }
  } catch {
    case e : InterruptedException => Log.info("Control has been terminated.")
    case e => Log.error("Control was terminated with unexpected error.", e)
  }}

  /**
   * Stops a module and enqueues the latest event for use in the module that takes over.
   * In other words we remove the most recent module and store it's events back in the queue so the next
   * control-loop if initiated and so the "parent" gets a chance to act.
   */
  private def stopModule(module : Module, continue : Boolean) {
    if (modules.size > 1) {
      // Tell the module that it's no longer active
      module.isActive = false

      // Remove the ending module from the module stack.
      modules.pop()

      // Store the head of the event-list in the event-queue.
      if (continue) eventQueue.enqueue(events.head)

      // Set the most dangerous isForwardedEvent variable!
      isForwardedEvent = true

      // Store the tail of the events in the next module in the module stack.
      events = events.tail

      // Initialize the module
      if (initModule(modules.top, modules.top.state))
        Log.success("Control: Successfully ended " + module + ". Current module: "+modules.top)
      else
        Log.error("Control: Sucessfully ended " + module + ", but unable to initialize the parent: " + modules.top)
    } else Log.error("Control: Unable to stop module " + modules.head + " - it's the only module left.")
  }

}<|MERGE_RESOLUTION|>--- conflicted
+++ resolved
@@ -212,7 +212,6 @@
             // Parse the events
             events = module.eventParser.parse(event :: events)
 
-            val preState = module.state
             // Give the module a chance to change state
             try {
               module.eventHandler.stateMap(module.state -> events.head.symbol) match {
@@ -226,7 +225,6 @@
               case e => Log.error("Controller: Unexpected error in processing state map: ", e)
             }
 
-            println(module, preState, module.state)
             // React on the event parsed and execute the function associated with the state;
             // These lines are in a try-catch loop in case anything goes wrong in a module.
             // Since modules are prone to error we need to make sure they don't break the entire program.
@@ -252,14 +250,9 @@
                   false
                 }
                 case unknown => {
-<<<<<<< HEAD
-                  Log.debug("Control: Received object "+unknown+" from the active modules state machine, " +
-                    "but not reacting since it's not a Module Event.")
-                  true
-=======
                   Log.debug("Control: Received object "+unknown+" from the ending module " + module +
                     ", but not reacting since it is not a Module Event.")
->>>>>>> 0794fc15
+                  true
                 }
               }
 
@@ -363,7 +356,7 @@
    * In other words we remove the most recent module and store it's events back in the queue so the next
    * control-loop if initiated and so the "parent" gets a chance to act.
    */
-  private def stopModule(module : Module, continue : Boolean) {
+  private def stopModule(module : Module) {
     if (modules.size > 1) {
       // Tell the module that it's no longer active
       module.isActive = false
@@ -372,7 +365,7 @@
       modules.pop()
 
       // Store the head of the event-list in the event-queue.
-      if (continue) eventQueue.enqueue(events.head)
+      eventQueue.enqueue(events.head)
 
       // Set the most dangerous isForwardedEvent variable!
       isForwardedEvent = true
