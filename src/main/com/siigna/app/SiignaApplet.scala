package com.siigna.app

/*
 * Copyright (c) 2012. Siigna is released under the creative common license by-nc-sa. You are free
 * to Share — to copy, distribute and transmit the work,
 * to Remix — to adapt the work
 *
 * Under the following conditions:
 * Attribution —  You must attribute the work to http://siigna.com in the manner specified by the author or licensor (but not in any way that suggests that they endorse you or your use of the work).
 * Noncommercial — You may not use this work for commercial purposes.
 * Share Alike — If you alter, transform, or build upon this work, you may distribute the resulting work only under the same or similar license to this one.
 */

import java.awt.event.{MouseWheelListener, MouseMotionListener, MouseListener, KeyListener, KeyEvent => AWTKeyEvent, MouseEvent => AWTMouseEvent, MouseWheelEvent}

import java.applet.Applet
import com.siigna.app.controller.Controller
import com.siigna.util.logging.Log
import java.lang.Thread
import java.awt.{Canvas, BorderLayout}
import model.Drawing
import model.server.User
import view.View

/**
 * The entry-point of Siigna.
 *
 * The applet is first and foremost responsible for setting up the environment for Siigna.
 * That means placing the view in the context of the applet so it's actually run, telling the
 * controller to setup event listeners and get the view to start painting. The events are
 * forwarded to the [[com.siigna.app.controller.Controller]]. The actual painting part is being
 * handled by the [[com.siigna.app.view.View]] object by painting the [[com.siigna.app.model.Drawing]]
 * and then allowing the modules to paint additional graphics.
 */
class SiignaApplet extends Applet {

  // The canvas on which we can paint
  private var canvas : Canvas = null

  // The paint thread
  private val paintThread = new Thread() { override def run() { paintLoop() } }

  // A boolean value indicating whether to exit the paint-loop
  private var shouldExit = false

  override def destroy() {
    // Exit the paint-loop
    shouldExit = true

    // Stop the controller by interruption so we're sure the controller shuts it
    Controller ! 'exit
              
    // Wait for the paint thread (max 500ms)
    paintThread.join(500)
    
    // Quit the system
    System.exit(0)
  }

  /**
   * Initializes the view. Sets panning to the center of the screen and
   * adds EventListeners.
   */
  override def init() {
    // Init parent - this should be the first line in Siigna... Ever!
    super.init()

    // Start by reading the applet parameters
    try {
      // Get the active user, if a log in was performed at www.siigna.com
      //val userName = getParameter("contributorName")
      val userName = "anonymous"
      if (userName != null) {
        // TODO: Refine this
        Siigna.user = User(0, userName, util.Random.nextString(20))
        Log.success("Applet: Found user: " + userName)
      }

      // Gets the active drawing id, if one was selected at www.siigna.com, or None if none was received
<<<<<<< HEAD
      val drawingId = 22
=======
      val drawingId = getParameter("drawingId")
>>>>>>> efcc3481

      if (drawingId != null) try {
        val id = drawingId.toLong
        Drawing.setAttribute("id", id)
        Log.success("Applet: Found drawing: " + id)
      }
    } catch { case e => Log.info("No user or drawing found. Siigna will be running in anonymous mode.")}

    // Set the layout
    setLayout(new BorderLayout())

    // Add the view to the applet
    canvas = new Canvas()
    add(canvas, BorderLayout.CENTER)
    canvas.setIgnoreRepaint(true)
    canvas.requestFocus()
    canvas.setSize(getSize)
    View.setCanvas(canvas)

    // Misc initialization
    setVisible(true); setFocusable(true); requestFocus()

    // Allows specific KeyEvents to be detected
    setFocusTraversalKeysEnabled(false)

    Controller.setupEventListenersOn(canvas)

    // Start the controller
    Controller.start()

    // Paint the view
    new Thread() {
      override def run() { paintLoop() }
    }.start()
  }

  /**
   * Overrides resize to force the underlying View to resize.
   * @param width  The width of the entire frame
   * @param height  The height of the entire frame
   */
  override def resize(width : Int, height : Int) {
    super.resize(width, height)
    if (canvas != null)
      View.resize(width, height)
  }

  /**
   * This is the actual paint-loop for the applet. The loop stops when <code>shouldExit</code> is set to true.
   *
   * The code is stolen from Java's api-entry on
   * <a href="http://docs.oracle.com/javase/7/docs/api/java/awt/image/BufferStrategy.html">BufferStrategy</a>.
   */
  private def paintLoop() {
    // Create a double buffer strategy
    canvas.createBufferStrategy(2)

    // Get the strategy
    val strategy = canvas.getBufferStrategy

    // Run, run, run
    while(!shouldExit) {
      // Render a single frame
      if (strategy != null) do {

        // The following loop ensures that the contents of the drawing buffer
        // are consistent in case the underlying surface was recreated
        do {
          // Fetch the buffer graphics
          val graphics = strategy.getDrawGraphics

          // Paint the view
          View.paint(graphics)

          // Dispose of the graphics
          graphics.dispose()
        } while (strategy.contentsRestored())

        // Make the next buffer available
        strategy.show()
      } while (strategy.contentsLost())
    }
  }

}

<|MERGE_RESOLUTION|>--- conflicted
+++ resolved
@@ -1,170 +1,166 @@
-package com.siigna.app
-
-/*
- * Copyright (c) 2012. Siigna is released under the creative common license by-nc-sa. You are free
- * to Share — to copy, distribute and transmit the work,
- * to Remix — to adapt the work
- *
- * Under the following conditions:
- * Attribution —  You must attribute the work to http://siigna.com in the manner specified by the author or licensor (but not in any way that suggests that they endorse you or your use of the work).
- * Noncommercial — You may not use this work for commercial purposes.
- * Share Alike — If you alter, transform, or build upon this work, you may distribute the resulting work only under the same or similar license to this one.
- */
-
-import java.awt.event.{MouseWheelListener, MouseMotionListener, MouseListener, KeyListener, KeyEvent => AWTKeyEvent, MouseEvent => AWTMouseEvent, MouseWheelEvent}
-
-import java.applet.Applet
-import com.siigna.app.controller.Controller
-import com.siigna.util.logging.Log
-import java.lang.Thread
-import java.awt.{Canvas, BorderLayout}
-import model.Drawing
-import model.server.User
-import view.View
-
-/**
- * The entry-point of Siigna.
- *
- * The applet is first and foremost responsible for setting up the environment for Siigna.
- * That means placing the view in the context of the applet so it's actually run, telling the
- * controller to setup event listeners and get the view to start painting. The events are
- * forwarded to the [[com.siigna.app.controller.Controller]]. The actual painting part is being
- * handled by the [[com.siigna.app.view.View]] object by painting the [[com.siigna.app.model.Drawing]]
- * and then allowing the modules to paint additional graphics.
- */
-class SiignaApplet extends Applet {
-
-  // The canvas on which we can paint
-  private var canvas : Canvas = null
-
-  // The paint thread
-  private val paintThread = new Thread() { override def run() { paintLoop() } }
-
-  // A boolean value indicating whether to exit the paint-loop
-  private var shouldExit = false
-
-  override def destroy() {
-    // Exit the paint-loop
-    shouldExit = true
-
-    // Stop the controller by interruption so we're sure the controller shuts it
-    Controller ! 'exit
-              
-    // Wait for the paint thread (max 500ms)
-    paintThread.join(500)
-    
-    // Quit the system
-    System.exit(0)
-  }
-
-  /**
-   * Initializes the view. Sets panning to the center of the screen and
-   * adds EventListeners.
-   */
-  override def init() {
-    // Init parent - this should be the first line in Siigna... Ever!
-    super.init()
-
-    // Start by reading the applet parameters
-    try {
-      // Get the active user, if a log in was performed at www.siigna.com
-      //val userName = getParameter("contributorName")
-      val userName = "anonymous"
-      if (userName != null) {
-        // TODO: Refine this
-        Siigna.user = User(0, userName, util.Random.nextString(20))
-        Log.success("Applet: Found user: " + userName)
-      }
-
-      // Gets the active drawing id, if one was selected at www.siigna.com, or None if none was received
-<<<<<<< HEAD
-      val drawingId = 22
-=======
-      val drawingId = getParameter("drawingId")
->>>>>>> efcc3481
-
-      if (drawingId != null) try {
-        val id = drawingId.toLong
-        Drawing.setAttribute("id", id)
-        Log.success("Applet: Found drawing: " + id)
-      }
-    } catch { case e => Log.info("No user or drawing found. Siigna will be running in anonymous mode.")}
-
-    // Set the layout
-    setLayout(new BorderLayout())
-
-    // Add the view to the applet
-    canvas = new Canvas()
-    add(canvas, BorderLayout.CENTER)
-    canvas.setIgnoreRepaint(true)
-    canvas.requestFocus()
-    canvas.setSize(getSize)
-    View.setCanvas(canvas)
-
-    // Misc initialization
-    setVisible(true); setFocusable(true); requestFocus()
-
-    // Allows specific KeyEvents to be detected
-    setFocusTraversalKeysEnabled(false)
-
-    Controller.setupEventListenersOn(canvas)
-
-    // Start the controller
-    Controller.start()
-
-    // Paint the view
-    new Thread() {
-      override def run() { paintLoop() }
-    }.start()
-  }
-
-  /**
-   * Overrides resize to force the underlying View to resize.
-   * @param width  The width of the entire frame
-   * @param height  The height of the entire frame
-   */
-  override def resize(width : Int, height : Int) {
-    super.resize(width, height)
-    if (canvas != null)
-      View.resize(width, height)
-  }
-
-  /**
-   * This is the actual paint-loop for the applet. The loop stops when <code>shouldExit</code> is set to true.
-   *
-   * The code is stolen from Java's api-entry on
-   * <a href="http://docs.oracle.com/javase/7/docs/api/java/awt/image/BufferStrategy.html">BufferStrategy</a>.
-   */
-  private def paintLoop() {
-    // Create a double buffer strategy
-    canvas.createBufferStrategy(2)
-
-    // Get the strategy
-    val strategy = canvas.getBufferStrategy
-
-    // Run, run, run
-    while(!shouldExit) {
-      // Render a single frame
-      if (strategy != null) do {
-
-        // The following loop ensures that the contents of the drawing buffer
-        // are consistent in case the underlying surface was recreated
-        do {
-          // Fetch the buffer graphics
-          val graphics = strategy.getDrawGraphics
-
-          // Paint the view
-          View.paint(graphics)
-
-          // Dispose of the graphics
-          graphics.dispose()
-        } while (strategy.contentsRestored())
-
-        // Make the next buffer available
-        strategy.show()
-      } while (strategy.contentsLost())
-    }
-  }
-
-}
-
+package com.siigna.app
+
+/*
+ * Copyright (c) 2012. Siigna is released under the creative common license by-nc-sa. You are free
+ * to Share — to copy, distribute and transmit the work,
+ * to Remix — to adapt the work
+ *
+ * Under the following conditions:
+ * Attribution —  You must attribute the work to http://siigna.com in the manner specified by the author or licensor (but not in any way that suggests that they endorse you or your use of the work).
+ * Noncommercial — You may not use this work for commercial purposes.
+ * Share Alike — If you alter, transform, or build upon this work, you may distribute the resulting work only under the same or similar license to this one.
+ */
+
+import java.awt.event.{MouseWheelListener, MouseMotionListener, MouseListener, KeyListener, KeyEvent => AWTKeyEvent, MouseEvent => AWTMouseEvent, MouseWheelEvent}
+
+import java.applet.Applet
+import com.siigna.app.controller.Controller
+import com.siigna.util.logging.Log
+import java.lang.Thread
+import java.awt.{Canvas, BorderLayout}
+import model.Drawing
+import model.server.User
+import view.View
+
+/**
+ * The entry-point of Siigna.
+ *
+ * The applet is first and foremost responsible for setting up the environment for Siigna.
+ * That means placing the view in the context of the applet so it's actually run, telling the
+ * controller to setup event listeners and get the view to start painting. The events are
+ * forwarded to the [[com.siigna.app.controller.Controller]]. The actual painting part is being
+ * handled by the [[com.siigna.app.view.View]] object by painting the [[com.siigna.app.model.Drawing]]
+ * and then allowing the modules to paint additional graphics.
+ */
+class SiignaApplet extends Applet {
+
+  // The canvas on which we can paint
+  private var canvas : Canvas = null
+
+  // The paint thread
+  private val paintThread = new Thread() { override def run() { paintLoop() } }
+
+  // A boolean value indicating whether to exit the paint-loop
+  private var shouldExit = false
+
+  override def destroy() {
+    // Exit the paint-loop
+    shouldExit = true
+
+    // Stop the controller by interruption so we're sure the controller shuts it
+    Controller ! 'exit
+              
+    // Wait for the paint thread (max 500ms)
+    paintThread.join(500)
+    
+    // Quit the system
+    System.exit(0)
+  }
+
+  /**
+   * Initializes the view. Sets panning to the center of the screen and
+   * adds EventListeners.
+   */
+  override def init() {
+    // Init parent - this should be the first line in Siigna... Ever!
+    super.init()
+
+    // Start by reading the applet parameters
+    try {
+      // Get the active user, if a log in was performed at www.siigna.com
+      //val userName = getParameter("contributorName")
+      val userName = "anonymous"
+      if (userName != null) {
+        // TODO: Refine this
+        Siigna.user = User(0, userName, util.Random.nextString(20))
+        Log.success("Applet: Found user: " + userName)
+      }
+
+      // Gets the active drawing id, if one was selected at www.siigna.com, or None if none was received
+      val drawingId = getParameter("drawingId")
+
+      if (drawingId != null) try {
+        val id = drawingId.toLong
+        Drawing.setAttribute("id", id)
+        Log.success("Applet: Found drawing: " + id)
+      }
+    } catch { case e => Log.info("No user or drawing found. Siigna will be running in anonymous mode.")}
+
+    // Set the layout
+    setLayout(new BorderLayout())
+
+    // Add the view to the applet
+    canvas = new Canvas()
+    add(canvas, BorderLayout.CENTER)
+    canvas.setIgnoreRepaint(true)
+    canvas.requestFocus()
+    canvas.setSize(getSize)
+    View.setCanvas(canvas)
+
+    // Misc initialization
+    setVisible(true); setFocusable(true); requestFocus()
+
+    // Allows specific KeyEvents to be detected
+    setFocusTraversalKeysEnabled(false)
+
+    Controller.setupEventListenersOn(canvas)
+
+    // Start the controller
+    Controller.start()
+
+    // Paint the view
+    new Thread() {
+      override def run() { paintLoop() }
+    }.start()
+  }
+
+  /**
+   * Overrides resize to force the underlying View to resize.
+   * @param width  The width of the entire frame
+   * @param height  The height of the entire frame
+   */
+  override def resize(width : Int, height : Int) {
+    super.resize(width, height)
+    if (canvas != null)
+      View.resize(width, height)
+  }
+
+  /**
+   * This is the actual paint-loop for the applet. The loop stops when <code>shouldExit</code> is set to true.
+   *
+   * The code is stolen from Java's api-entry on
+   * <a href="http://docs.oracle.com/javase/7/docs/api/java/awt/image/BufferStrategy.html">BufferStrategy</a>.
+   */
+  private def paintLoop() {
+    // Create a double buffer strategy
+    canvas.createBufferStrategy(2)
+
+    // Get the strategy
+    val strategy = canvas.getBufferStrategy
+
+    // Run, run, run
+    while(!shouldExit) {
+      // Render a single frame
+      if (strategy != null) do {
+
+        // The following loop ensures that the contents of the drawing buffer
+        // are consistent in case the underlying surface was recreated
+        do {
+          // Fetch the buffer graphics
+          val graphics = strategy.getDrawGraphics
+
+          // Paint the view
+          View.paint(graphics)
+
+          // Dispose of the graphics
+          graphics.dispose()
+        } while (strategy.contentsRestored())
+
+        // Make the next buffer available
+        strategy.show()
+      } while (strategy.contentsLost())
+    }
+  }
+
+}
+