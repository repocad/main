--- conflicted
+++ resolved
@@ -1,4 +1,3 @@
-<<<<<<< HEAD
 /*
  * Copyright (c) 2012. Siigna is released under the creative common license by-nc-sa. You are free
  * to Share — to copy, distribute and transmit the work,
@@ -149,156 +148,4 @@
    */
   def transform(transformation : TransformationMatrix) : T
 
-=======
-/*
- * Copyright (c) 2012. Siigna is released under the creative common license by-nc-sa. You are free
- * to Share — to copy, distribute and transmit the work,
- * to Remix — to adapt the work
- *
- * Under the following conditions:
- * Attribution —  You must attribute the work to http://siigna.com in the manner specified by the author or licensor (but not in any way that suggests that they endorse you or your use of the work).
- * Noncommercial — You may not use this work for commercial purposes.
- * Share Alike — If you alter, transform, or build upon this work, you may distribute the resulting work only under the same or similar license to this one.
- */
-
-package com.siigna.app.model.shape
-
-import com.siigna.util.collection.Attributes
-import com.siigna.util.dxf.DXFSection
-import com.siigna.util.geom._
-
-/**
- * The trait for a Shape.
- * Every shapes are immutable and thus cannot be changed directly. To directly manipulate a shape, you have
- * to utilize <code>Actions</code>.
- * TODO: Implement dynamic shapes.
- */
-trait ImmutableShape extends Shape {
-
-  type T <: ImmutableShape
-
-  /**
-   * Merge the new attributes in with the existing ones, eventually overwriting
-   * attributes with new values.
-   *
-   * @param  attribute  the new attributes to merge in.
-   * @return  a shape with the updated attributes.
-   *
-   * TODO: Refactor to addAttribute
-   */
-  override def addAttribute(attribute : (String, Any)) = setAttributes(attributes + attribute)
-
-  /**
-   * Merge the new attributes in with the existing ones, eventually overwriting
-   * attributes with new values.
-   *
-   * @param  attributes  the new attributes to merge in.
-   * @return  a shape with the updated attributes.
-   *
-   * TODO: Refactor to addAttributes
-   */
-  override def addAttributes(attributes : (String, Any)*) = setAttributes(this.attributes ++ attributes)
-
-  /**
-   * Calculates the closest distance to the shape in the given scale.
-   */
-  def distanceTo(point : Vector2D, scale : Double) = geometry.distanceTo(point) * scale
-
-  /**
-   * Returns a rectangle that includes the entire shape.
-   */
-  def boundary : Rectangle2D = geometry.boundary
-
-  /**
-   * The basic geometric object for the shape.
-   */
-  def geometry : Geometry2D
-
-  /**
-   * Selects the entire shape and wraps it into a DynamicShape, so it can be manipulated dynamically.
-   * @return  The shape wrapped into a corresponding [[com.siigna.app.model.shape.DynamicShape]].
-   */
-  def select() : DynamicShape = DynamicShape(attributes.int("id").get, transform(_))
-
-  /**
-   * Selects a shape by a rectangle. If the rectangle encloses the entire shape then select everything, but if
-   * only a single point is enclosed (for example) then select that point and that point only. If nothing is
-   * enclosed, then return None. This comes in handy when a selection-box sweeps across the model.
-   * @param rect  The rectangle to base the selection on.
-   * @return  The shape (or parts of it - or nothing at all) wrapped in a [[com.siigna.app.model.shape.DynamicShape]].
-   */
-  def select(rect : Rectangle2D) : Option[DynamicShape]
-
-  /**
-   * Select a shape by a single point. The part of the shape that is closes to that point will be selected.
-   * @param point  The point to base the selection on.
-   * @return  The shape (or a part of it - or nothing at all) wrapped in a [[com.siigna.app.model.shape.DynamicShape]].
-   */
-  def select(point : Vector2D) : Option[DynamicShape]
-
-  /**
-   * Returns a setAttributes of the shape. In other words return a shape with a new id,
-   * but otherwise the same attributes.
-   */
-  def setAttributes(attributes : Attributes) : T
-
-  /**
-   * Returns a DXFSection with the given shape represented.
-   */
-  def toDXF : DXFSection
-
-  /**
-   * Applies a transformation to the shape.
-   */
-  def transform(transformation : TransformationMatrix) : T
-
-}
-
-/**
- * A trait used for constructing Polylines when we need to match Lines and Arcs.
- * BasicShape is extended by two shapes: ArcShape and LineShape.
- */
-trait BasicShape extends ImmutableShape {
-
-  type T <: BasicShape
-
-  /**
-   * The basic geometric object for the shape.
-   */
-  def geometry : GeometryBasic2D
-
-  /**
-   * Returns a setAttributes of the shape. In other words return a shape with a new id,
-   * but otherwise the same attributes.
-   */
-  def setAttributes(attributes : Attributes) : T
-
-  /**
-   * Applies a transformation to the BasicShape.
-   */
-  def transform(transformation : TransformationMatrix) : T
-
-}
-
-/**
- * A shape that's closed, that is to say a shape that encases a closed space.
- */
-trait EnclosedShape extends ImmutableShape {
-
-  type T <: EnclosedShape
-
-  override def geometry : GeometryEnclosed2D
-
-  /**
-   * Returns a setAttributes of the shape. In other words return a shape with a new id,
-   * but otherwise the same attributes.
-   */
-  def setAttributes(attributes : Attributes) : T
-
-  /**
-   * Applies a transformation to the BasicShape.
-   */
-  def transform(transformation : TransformationMatrix) : T
-
->>>>>>> 7cc21a0f
 }