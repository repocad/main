<<<<<<< HEAD
/*
 * Copyright (c) 2012. Siigna is released under the creative common license by-nc-sa. You are free
 * to Share — to copy, distribute and transmit the work,
 * to Remix — to adapt the work
 *
 * Under the following conditions:
 * Attribution —  You must attribute the work to http://siigna.com in the manner specified by the author or licensor (but not in any way that suggests that they endorse you or your use of the work).
 * Noncommercial — You may not use this work for commercial purposes.
 * Share Alike — If you alter, transform, or build upon this work, you may distribute the resulting work only under the same or similar license to this one.
 */

package com.siigna.app.model

import shape.Shape
import collection.parallel.immutable.ParMap
import com.siigna.util.rtree.PRTree

/**
 * An immutable model containing shapes
 * @tparam Key  The keys in the Model.
 * @tparam Value  The shapes in the model.
 */
trait ImmutableModel[Key, Value <: Shape] extends ModelBuilder[Key, Value]
                                    with GroupableModel[Key, Value] {

  /**
   * Add a shape to the model.
   */
  def add(key : Key, shape : Value) = build(shapes.+(key, shape))

  /**
   * Add several shapes to the model.
   */
  def add(shapes : Map[Key, Value]) = build(this.shapes ++ shapes)

  /**
   * Remove a shape from the model.
   */
  def remove(key: Key) = build(shapes - key)

  /**
   * Remove several shapes from the model.
   */
  def remove(keys: Traversable[Key]) = build(shapes.filterNot(i => keys.exists(_ == i._1)))

}
=======
/*
 * Copyright (c) 2012. Siigna is released under the creative common license by-nc-sa. You are free
 * to Share — to copy, distribute and transmit the work,
 * to Remix — to adapt the work
 *
 * Under the following conditions:
 * Attribution —  You must attribute the work to http://siigna.com in the manner specified by the author or licensor (but not in any way that suggests that they endorse you or your use of the work).
 * Noncommercial — You may not use this work for commercial purposes.
 * Share Alike — If you alter, transform, or build upon this work, you may distribute the resulting work only under the same or similar license to this one.
 */

package com.siigna.app.model

import collection.parallel.immutable.ParMap
import com.siigna.util.rtree.PRTree
import shape.{ImmutableShape, Shape}

/**
 * An immutable model containing shapes
 * @tparam Key  The keys in the Model.
 * @tparam Value  The shapes in the model.
 * @rparam Model  The return-type of the model.
 */
trait ImmutableModel[Key, Value] extends ModelBuilder[Key, Value]
                                    with SpatialModel[Key, Value]
                                    with GroupableModel[Key, Value] {

  // TODO: Implement this
  val rtree = new PRTree(8)

  /**
   * Add (or update) a shape to the model.
   */
  def add(key : Key, shape : Value) = build(shapes.+(key, shape).asInstanceOf[ParMap[Key, Value]])

  /**
   * Add (or update) several shapes to the model.
   */
  def add(shapes : Map[Key, Value]) = build(this.shapes ++ shapes)

  /**
   * Remove a shape from the model.
   */
  def remove(key: Key) = build(shapes - key)

  /**
   * Remove several shapes from the model.
   */
  def remove(keys: Traversable[Key]) = build(shapes.filterNot(i => keys.exists(_ == i._1)))

}
>>>>>>> 3fb8d9a9
<|MERGE_RESOLUTION|>--- conflicted
+++ resolved
@@ -1,4 +1,3 @@
-<<<<<<< HEAD
 /*
  * Copyright (c) 2012. Siigna is released under the creative common license by-nc-sa. You are free
  * to Share — to copy, distribute and transmit the work,
@@ -15,6 +14,7 @@
 import shape.Shape
 import collection.parallel.immutable.ParMap
 import com.siigna.util.rtree.PRTree
+import shape.{ImmutableShape, Shape}
 
 /**
  * An immutable model containing shapes
@@ -27,7 +27,7 @@
   /**
    * Add a shape to the model.
    */
-  def add(key : Key, shape : Value) = build(shapes.+(key, shape))
+  def add(key : Key, shape : Value) = build(shapes.+(key, shape).asInstanceOf[ParMap[Key, Value]])
 
   /**
    * Add several shapes to the model.
@@ -44,57 +44,4 @@
    */
   def remove(keys: Traversable[Key]) = build(shapes.filterNot(i => keys.exists(_ == i._1)))
 
-}
-=======
-/*
- * Copyright (c) 2012. Siigna is released under the creative common license by-nc-sa. You are free
- * to Share — to copy, distribute and transmit the work,
- * to Remix — to adapt the work
- *
- * Under the following conditions:
- * Attribution —  You must attribute the work to http://siigna.com in the manner specified by the author or licensor (but not in any way that suggests that they endorse you or your use of the work).
- * Noncommercial — You may not use this work for commercial purposes.
- * Share Alike — If you alter, transform, or build upon this work, you may distribute the resulting work only under the same or similar license to this one.
- */
-
-package com.siigna.app.model
-
-import collection.parallel.immutable.ParMap
-import com.siigna.util.rtree.PRTree
-import shape.{ImmutableShape, Shape}
-
-/**
- * An immutable model containing shapes
- * @tparam Key  The keys in the Model.
- * @tparam Value  The shapes in the model.
- * @rparam Model  The return-type of the model.
- */
-trait ImmutableModel[Key, Value] extends ModelBuilder[Key, Value]
-                                    with SpatialModel[Key, Value]
-                                    with GroupableModel[Key, Value] {
-
-  // TODO: Implement this
-  val rtree = new PRTree(8)
-
-  /**
-   * Add (or update) a shape to the model.
-   */
-  def add(key : Key, shape : Value) = build(shapes.+(key, shape).asInstanceOf[ParMap[Key, Value]])
-
-  /**
-   * Add (or update) several shapes to the model.
-   */
-  def add(shapes : Map[Key, Value]) = build(this.shapes ++ shapes)
-
-  /**
-   * Remove a shape from the model.
-   */
-  def remove(key: Key) = build(shapes - key)
-
-  /**
-   * Remove several shapes from the model.
-   */
-  def remove(keys: Traversable[Key]) = build(shapes.filterNot(i => keys.exists(_ == i._1)))
-
-}
->>>>>>> 3fb8d9a9
+}