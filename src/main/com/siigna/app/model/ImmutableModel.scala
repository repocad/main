--- conflicted
+++ resolved
@@ -11,69 +11,6 @@
 
 package com.siigna.app.model
 
-<<<<<<< HEAD
-import collection.parallel.immutable.ParVector
-
-import com.siigna.util.geom.Rectangle2D
-import shape.ImmutableShape
-
-/**
- * An immutable model containing immutable shapes.
- * 
- * @elems  The elements that the Model consists of.
- */
-class ImmutableModel(elems : ParVector[ImmutableShape]) extends Model[ImmutableShape] {
-
-  def add(elem : ImmutableShape) = new ImmutableModel(elems :+ elem)
-
-  def add(elems : ImmutableShape*) = new ImmutableModel(this.elems ++ elems)
-  
-  def add(elems : Traversable[ImmutableShape]) = new ImmutableModel(this.elems ++ elems)
-
-  def iterator = elems.toIterator
-
-  def remove(elem : ImmutableShape) = new ImmutableModel(elems.filterNot(_ == elem))
-
-  /**
-   * TODO: Examine if this can be optimized.
-   */
-  def remove(elems : ImmutableShape*) = {
-    var xe = this.elems
-    for (e <- elems) {
-      xe = xe.filterNot(_ == e)
-    }
-    new ImmutableModel(xe)
-  }
-
-  def remove(elems : Traversable[ImmutableShape]) = {
-    var xe = this.elems
-    for (e <- elems) {
-      xe = xe.filterNot(_ == e)
-    }
-    new ImmutableModel(xe)
-  }
-
-  def updated(elem1 : (String, ImmutableShape), elem2 : (String, ImmutableShape)) = {
-    val index = elems.indexOf(elem1)
-    if (index >= 0) {
-      new ImmutableModel(elems.updated(index, elem2))
-    } else this
-  }
-
-  /**
-   * TODO: Optimize this by getting the ids at the first run
-   */
-  def updated(elems : Map[String, ImmutableShape]) = {
-    var xe = this.elems
-    for (e <- elems) {
-      val index = xe.indexOf(e)
-      if (index >= 0) {
-        xe.updated(index, e)
-      }
-    }
-    new ImmutableModel(xe)
-  }
-=======
 import shape.Shape
 import collection.parallel.immutable.ParMap
 
@@ -114,6 +51,5 @@
    * Update several shapes in the model.
    */
   def update(shapes : Map[Key, Value]) : Model
->>>>>>> 95bea8be
 
 }