/*
 * Copyright (c) 2012. Siigna is released under the creative common license by-nc-sa. You are free
 * to Share — to copy, distribute and transmit the work,
 * to Remix — to adapt the work
 *
 * Under the following conditions:
 * Attribution —  You must attribute the work to http://siigna.com in the manner specified by the author or licensor (but not in any way that suggests that they endorse you or your use of the work).
 * Noncommercial — You may not use this work for commercial purposes.
 * Share Alike — If you alter, transform, or build upon this work, you may distribute the resulting work only under the same or similar license to this one.
 */

package com.siigna.app.model

<<<<<<< HEAD
import shape.{ImmutableShape, Shape}
import collection.parallel.immutable.{ParVector, ParIterable}
import com.siigna.util.rtree.PRTree

/**
 * An immutable Model trait with add, remove, update and traversable functionalities. The model is parallel in the
 * sense that the elements inside the model must use the [[scala.collection.parallel.immutable.ParIterable]] trait.
 * This makes the model potentially very efficient, but it can be dangerous to use. Implementations of the Model
 * trait has to be very careful!
 */
trait Model[T <: Shape] extends Iterable[T] {

  protected def elems : ParIterable[T]

  def add(elem : T) : Model[T]
  def add(elems : T*) : Model[T]
  def add(elems : Traversable[T]) : Model[T]
  
  def remove(elem : T) : Model[T] 
  def remove(elems : T*) : Model[T] 
  def remove(elems : Traversable[T]) : Model[T]
  
  def updated(elem1 : T, elem2 : T) : Model[T]
  def updated(elems : Map[T, T]) : Model[T]

}


/**
 * The model of Siigna which contains a sequence of <i>immutable</i> shapes associated with ID's
 * (<code>var static : HashMap[String, Shape]</code>)
 * and a <i>Prioritized R Tree</i> (<code>val tree : PRTree[String]</code>) for graphic searches.
 * The <i>immutable</i> Seq represents the drawing as it looks like in the Siigna universe - the version everybody sees.
 * The Prioritized R-tree is used for fast spatial queries through the shapes.
 * The Model extends ImmutableModel to easy the implementation, if you wanted to include the trait, but change any functions.
 *
 * TODO: Atomize
 * TODO: Optimize group-operations. Possibly let the group shapes operate as regular shapes.
 */
object Model extends Iterable[ImmutableShape] with ActionModel {

  /**
   * The model containing the immutable shapes, that is the shapes that the drawing itself consists of..
   */
  private var immutableModel = new ImmutableModel(new ParVector[ImmutableShape]())

  /**
   * The Prioritized R-tree.
   */
  var rtree = new PRTree()

  /**
   * The boundary from the current content of the Model.
   * The rectangle returned fits an A-paper format, but <b>without margin</b>.
   * This is done in order to make sure that the print viewed on page is the
   * actual print you get.
   *
   * @return A rectangle in an A-paper format (margin exclusive). The scale is given in <code>boundaryScale</code>.
   */
  def boundary = {
    val newBoundary  = model.tree.mbr
    val size         = (newBoundary.bottomRight - newBoundary.topLeft).abs
    val center       = (newBoundary.bottomRight + newBoundary.topLeft) / 2
    //val proportion   = 1.41421356

    // Saves the format, as the format with the margin subtracted
    var aFormatMin = Siigna.printFormatMin
    var aFormatMax = Siigna.printFormatMax

    // If the format is too small for the least proportion, then up the size
    // one format.
    // TODO: Optimize!
    val list = List[Double](2, 2.5, 2)
    var take = 0
    while (aFormatMin < scala.math.min(size.x, size.y) || aFormatMax < scala.math.max(size.x, size.y)) {
      val factor = list.apply(take)
      aFormatMin *= factor
      aFormatMax *= factor
      take = if (take < 2) take + 1 else 0
    }

    // Set the boundary-rectangle.
    if (size.x >= size.y) {
      Rectangle2D(Vector2D(center.x - aFormatMax * 0.5, center.y - aFormatMin * 0.5),
                Vector2D(center.x + aFormatMax * 0.5, center.y + aFormatMin * 0.5))
    } else {
      Rectangle2D(Vector2D(center.x - aFormatMin * 0.5, center.y - aFormatMax * 0.5),
                Vector2D(center.x + aFormatMin * 0.5, center.y + aFormatMax * 0.5))
    }
  }

  /**
   * Uses toInt since it always rounds down to an integer.
   */
  def boundaryScale = (scala.math.max(boundary.width, boundary.height) / Siigna.printFormatMax).toInt


  /**
   * The iterator used by the Iterable trait.
   */
  private def iterator = immutableModel.iterator

  def model = immutableModel

}

/*import collection.generic.SeqForwarder
import collection.immutable.HashMap
import collection.mutable.ArrayBuffer

import com.siigna.app.Siigna
=======

import action.{VolatileAction, Action}
>>>>>>> fb410221
import com.siigna.util.logging.Log
import shape.{ImmutableShape, Shape}
import collection.parallel.immutable.{ParMap}
import com.siigna.util.rtree.PRTree

/**
 * An immutable model with two layers: an static and dynamic.
 * <br />
 * The static part is basically a long list of all the
 * [[com.siigna.app.model.shape.ImmutableShape]]s and their keys in the Model.
 * <br />
 * The dynamic part allows selecting parts of the global immutable layer. These shapes can be altered
 * without changes in the static layer which allows for significant performance benefits. When the
 * changes have been made (and the shapes are deselected), the shapes are removed from the dynamic
 * layer, and the actions which have been applied on the dynamic layer is applied on the static layer.
 *
 * @param shapes  The shapes and their identifiers (keys) stored in the model.
 *
 * TODO: Examine possibility to implement an actor. Thread-less please.
 */
sealed class Model(val shapes : ParMap[Int, ImmutableShape]) extends ImmutableModel[Int, ImmutableShape, Model]
                      with DynamicModel[Int, Model]
                      with GroupableModel[Int, Model]
                      with SpatialModelInterface {

  val rtree = PRTree;

  def add(key : Int, shape : ImmutableShape) = { this }
  def add(shapes : Map[Int, ImmutableShape]) = { this }

  def remove(key: Int) = null

  def remove(keys: Traversable[Int]) = null

  def update(key: Int, shape: ImmutableShape) = null

  def update(shapes: Map[Int, ImmutableShape]) = null

  def group(key: Int, group: Int) = null

  def group(keys: Traversable[Int]) = null

  def group(keys: Traversable[Int], group: Int) = null

  def ungroup(group: Int) = null

  def ungroup(shape: Int, group: Int) = null
}

/**
 * The model of Siigna.
 */
object Model extends SpatialModelInterface with ParMap[Int, ImmutableShape] {

  /**
   * The [[com.siigna.app.model.action.Action]]s that have been executed on this model.
   */
  private var executed = Seq[Action]()

  /**
   * The underlying immutable model of Siigna.
   */
  private var model = new Model(ParMap[Int, ImmutableShape]())

  /**
   * The [[com.siigna.app.model.action.Action]]s that have been undone on this model. 
   */
  private var undone = Seq[Action]()

  def boundary = rtree.mbr

  /**
   * Execute an action, list it as executed and clear the undone stack to make way for a new actions
   * (if it is not a [[com.siigna.app.model.action.VolatileAction]]).
   */
  def execute(action : Action) {
    model = action.execute(model)

    // Only store the action if it is not volatile
    if (!action.isInstanceOf[VolatileAction]) {
      executed +:= action
      undone = Seq()
    }
  }

  /**
   * Redo an action, by executing the last function that's been undone.
   */
  def redo() {
    if (undone.size > 0) {
      // Retrieve the event
      val action = undone.head
      undone = undone.tail

      // Execute the event and add it to the executed list
      model = action.execute(model)
      executed +:= action
    } else {
      Log.warning("Model: No more actions to redo.")
    }
  }

  /**
   * The [[com.siigna.util.rtree.PRTree]] used by the model.
   */
  def rtree = model.rtree

  /**
   * Undo an action and put it in the list of undone actions.
   */
  def undo() {
    if (executed.size > 0) {
      // Retrieve the action
      val action = executed.head
      executed = executed.tail

      // Undo it and add it to the undone list
      model = action.undo(model)
      undone +:= action
    } else {
      Log.warning("Model: No more actions to undo.")
    }
  }

  //------------- Required by the ParIterable trait -------------//
  def +[U >: Int](kv : (Int, ImmutableShape)) = model.shapes.+[Int, U](kv)
  def -(key : Int) = model.shapes.-(key)
  def get(key : Int) = model.shapes.get(key)
  def seq : Iterable[Shape] = model.shapes.seq.values ++ model.dynamics.seq.values
  def size = model.shapes.size
  def splitter = model.shapes.splitter.appendParIterable(model.dynamics.splitter)

}<|MERGE_RESOLUTION|>--- conflicted
+++ resolved
@@ -11,122 +11,8 @@
 
 package com.siigna.app.model
 
-<<<<<<< HEAD
-import shape.{ImmutableShape, Shape}
-import collection.parallel.immutable.{ParVector, ParIterable}
-import com.siigna.util.rtree.PRTree
-
-/**
- * An immutable Model trait with add, remove, update and traversable functionalities. The model is parallel in the
- * sense that the elements inside the model must use the [[scala.collection.parallel.immutable.ParIterable]] trait.
- * This makes the model potentially very efficient, but it can be dangerous to use. Implementations of the Model
- * trait has to be very careful!
- */
-trait Model[T <: Shape] extends Iterable[T] {
-
-  protected def elems : ParIterable[T]
-
-  def add(elem : T) : Model[T]
-  def add(elems : T*) : Model[T]
-  def add(elems : Traversable[T]) : Model[T]
-  
-  def remove(elem : T) : Model[T] 
-  def remove(elems : T*) : Model[T] 
-  def remove(elems : Traversable[T]) : Model[T]
-  
-  def updated(elem1 : T, elem2 : T) : Model[T]
-  def updated(elems : Map[T, T]) : Model[T]
-
-}
-
-
-/**
- * The model of Siigna which contains a sequence of <i>immutable</i> shapes associated with ID's
- * (<code>var static : HashMap[String, Shape]</code>)
- * and a <i>Prioritized R Tree</i> (<code>val tree : PRTree[String]</code>) for graphic searches.
- * The <i>immutable</i> Seq represents the drawing as it looks like in the Siigna universe - the version everybody sees.
- * The Prioritized R-tree is used for fast spatial queries through the shapes.
- * The Model extends ImmutableModel to easy the implementation, if you wanted to include the trait, but change any functions.
- *
- * TODO: Atomize
- * TODO: Optimize group-operations. Possibly let the group shapes operate as regular shapes.
- */
-object Model extends Iterable[ImmutableShape] with ActionModel {
-
-  /**
-   * The model containing the immutable shapes, that is the shapes that the drawing itself consists of..
-   */
-  private var immutableModel = new ImmutableModel(new ParVector[ImmutableShape]())
-
-  /**
-   * The Prioritized R-tree.
-   */
-  var rtree = new PRTree()
-
-  /**
-   * The boundary from the current content of the Model.
-   * The rectangle returned fits an A-paper format, but <b>without margin</b>.
-   * This is done in order to make sure that the print viewed on page is the
-   * actual print you get.
-   *
-   * @return A rectangle in an A-paper format (margin exclusive). The scale is given in <code>boundaryScale</code>.
-   */
-  def boundary = {
-    val newBoundary  = model.tree.mbr
-    val size         = (newBoundary.bottomRight - newBoundary.topLeft).abs
-    val center       = (newBoundary.bottomRight + newBoundary.topLeft) / 2
-    //val proportion   = 1.41421356
-
-    // Saves the format, as the format with the margin subtracted
-    var aFormatMin = Siigna.printFormatMin
-    var aFormatMax = Siigna.printFormatMax
-
-    // If the format is too small for the least proportion, then up the size
-    // one format.
-    // TODO: Optimize!
-    val list = List[Double](2, 2.5, 2)
-    var take = 0
-    while (aFormatMin < scala.math.min(size.x, size.y) || aFormatMax < scala.math.max(size.x, size.y)) {
-      val factor = list.apply(take)
-      aFormatMin *= factor
-      aFormatMax *= factor
-      take = if (take < 2) take + 1 else 0
-    }
-
-    // Set the boundary-rectangle.
-    if (size.x >= size.y) {
-      Rectangle2D(Vector2D(center.x - aFormatMax * 0.5, center.y - aFormatMin * 0.5),
-                Vector2D(center.x + aFormatMax * 0.5, center.y + aFormatMin * 0.5))
-    } else {
-      Rectangle2D(Vector2D(center.x - aFormatMin * 0.5, center.y - aFormatMax * 0.5),
-                Vector2D(center.x + aFormatMin * 0.5, center.y + aFormatMax * 0.5))
-    }
-  }
-
-  /**
-   * Uses toInt since it always rounds down to an integer.
-   */
-  def boundaryScale = (scala.math.max(boundary.width, boundary.height) / Siigna.printFormatMax).toInt
-
-
-  /**
-   * The iterator used by the Iterable trait.
-   */
-  private def iterator = immutableModel.iterator
-
-  def model = immutableModel
-
-}
-
-/*import collection.generic.SeqForwarder
-import collection.immutable.HashMap
-import collection.mutable.ArrayBuffer
-
-import com.siigna.app.Siigna
-=======
 
 import action.{VolatileAction, Action}
->>>>>>> fb410221
 import com.siigna.util.logging.Log
 import shape.{ImmutableShape, Shape}
 import collection.parallel.immutable.{ParMap}
