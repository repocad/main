<<<<<<< HEAD
/*
 * Copyright (c) 2012. Siigna is released under the creative common license by-nc-sa. You are free
 * to Share — to copy, distribute and transmit the work,
 * to Remix — to adapt the work
 *
 * Under the following conditions:
 * Attribution —  You must attribute the work to http://siigna.com in the manner specified by the author or licensor (but not in any way that suggests that they endorse you or your use of the work).
 * Noncommercial — You may not use this work for commercial purposes.
 * Share Alike — If you alter, transform, or build upon this work, you may distribute the resulting work only under the same or similar license to this one.
 */

package com.siigna.app.model


import action.{VolatileAction, Action}
import com.siigna.util.logging.Log
import com.siigna.util.rtree.PRTree
import com.siigna.app.Siigna
import com.siigna.util.geom.{Vector2D, Rectangle2D}
import collection.parallel.IterableSplitter
import collection.parallel.immutable.{ParHashMap, ParMap}
import shape.ImmutableShape

/**
 * An immutable model with two layers: an static and dynamic.
 * <br />
 * The static part is basically a long list of all the
 * [[com.siigna.app.model.shape.ImmutableShape]]s and their keys in the Model.
 * <br />
 * The dynamic part allows selecting parts of the global immutable layer. These shapes can be altered
 * without changes in the static layer which allows for significant performance benefits. When the
 * changes have been made (and the shapes are deselected), the shapes are removed from the dynamic
 * layer, and the actions which have been applied on the dynamic layer is applied on the static layer.
 *
 * @param shapes  The shapes and their identifiers (keys) stored in the model.
 *
 * TODO: Examine possibility to implement an actor. Thread-less please.
 */
sealed class Model(val shapes : ParHashMap[Int, ImmutableShape]) extends ImmutableModel[Int, ImmutableShape]
                                                                    with SpatialModel[Int, ImmutableShape]
                                                                    with DynamicModel[Int]
                                                                    with ModelBuilder[Int, ImmutableShape] {

  def build(coll : ParHashMap[Int, ImmutableShape]) = new Model(coll)

}

/**
 * The model of Siigna.
 */
object Model extends ActionModel with SpatialModel[Int, ImmutableShape] with ParMap[Int, ImmutableShape] {

  /**
   * The boundary from the current content of the Model.
   * The rectangle returned fits an A-paper format, but <b>without margin</b>.
   * This is done in order to make sure that the print viewed on page is the
   * actual print you get.
   *
   * @return A rectangle in an A-paper format (margin exclusive). The scale is given in <code>boundaryScale</code>.
   */
  def boundary = {
    val newBoundary  = model.mbr
    val size         = (newBoundary.bottomRight - newBoundary.topLeft).abs
    val center       = (newBoundary.bottomRight + newBoundary.topLeft) / 2
    //val proportion   = 1.41421356

    // Saves the format, as the format with the margin subtracted
    var aFormatMin = Siigna.printFormatMin
    var aFormatMax = Siigna.printFormatMax

    // If the format is too small for the least proportion, then up the size
    // one format.
    // TODO: Optimize!
    val list = List[Double](2, 2.5, 2)
    var take = 0
    while (aFormatMin < scala.math.min(size.x, size.y) || aFormatMax < scala.math.max(size.x, size.y)) {
      val factor = list.apply(take)
      aFormatMin *= factor
      aFormatMax *= factor
      take = if (take < 2) take + 1 else 0
    }

    // Set the boundary-rectangle.
    if (size.x >= size.y) {
      Rectangle2D(Vector2D(center.x - aFormatMax * 0.5, center.y - aFormatMin * 0.5),
                Vector2D(center.x + aFormatMax * 0.5, center.y + aFormatMin * 0.5))
    } else {
      Rectangle2D(Vector2D(center.x - aFormatMin * 0.5, center.y - aFormatMax * 0.5),
                Vector2D(center.x + aFormatMin * 0.5, center.y + aFormatMax * 0.5))
    }
  }

  /**
   * Uses toInt since it always rounds down to an integer.
   */
  def boundaryScale = (scala.math.max(boundary.width, boundary.height) / Siigna.printFormatMax).toInt

  // Required by the Spatial Model trait
  def shapes = model.shapes

  //------------- Required by the ParMap trait -------------//
  def +[U >: ImmutableShape](kv : (Int, U)) = model.shapes.+[U](kv)
  def -(key : Int) = model.shapes.-(key)
  def get(key : Int) = model.shapes.get(key)
  def seq = model.shapes.seq
  def size = model.shapes.size
  def splitter = model.shapes.iterator.asInstanceOf[IterableSplitter[(Int, ImmutableShape)]]

=======
/*
 * Copyright (c) 2012. Siigna is released under the creative common license by-nc-sa. You are free
 * to Share — to copy, distribute and transmit the work,
 * to Remix — to adapt the work
 *
 * Under the following conditions:
 * Attribution —  You must attribute the work to http://siigna.com in the manner specified by the author or licensor (but not in any way that suggests that they endorse you or your use of the work).
 * Noncommercial — You may not use this work for commercial purposes.
 * Share Alike — If you alter, transform, or build upon this work, you may distribute the resulting work only under the same or similar license to this one.
 */

package com.siigna.app.model


import action.{VolatileAction, Action}
import com.siigna.util.logging.Log
import com.siigna.app.Siigna
import com.siigna.util.geom.{Vector2D, Rectangle2D}
import collection.parallel.IterableSplitter
import shape.ImmutableShape
import collection.parallel.immutable.{ParHashMap, ParMap}
import collection.GenMap

/**
 * An immutable model with two layers: an static and dynamic.
 * <br />
 * The static part is basically a long list of all the
 * [[com.siigna.app.model.shape.ImmutableShape]]s and their keys in the Model.
 * <br />
 * The dynamic part allows selecting parts of the global immutable layer. These shapes can be altered
 * without changes in the static layer which allows for significant performance benefits. When the
 * changes have been made (and the shapes are deselected), the shapes are removed from the dynamic
 * layer, and the actions which have been applied on the dynamic layer is applied on the static layer.
 *
 * @param shapes  The shapes and their identifiers (keys) stored in the model.
 *
 * TODO: Examine possibility to implement an actor. Thread-less please.
 */
sealed class Model(val shapes : ParMap[Int, ImmutableShape]) extends ImmutableModel[Int, ImmutableShape]
                                                                    with DynamicModel[Int]
                                                                    with ModelBuilder[Int, ImmutableShape] {

  def build(coll : ParMap[Int, ImmutableShape]) = new Model(coll)

}

/**
 * The model of Siigna.
 */
object Model extends SpatialModel[Int, ImmutableShape] with ParMap[Int, ImmutableShape] {

  /**
   * The [[com.siigna.app.model.action.Action]]s that have been executed on this model.
   */
  private var executed = Seq[Action]()

  /**
   * The underlying immutable model of Siigna.
   */
  private var model = new Model(ParHashMap[Int, ImmutableShape]())

  /**
   * The [[com.siigna.app.model.action.Action]]s that have been undone on this model. 
   */
  private var undone = Seq[Action]()

  /**
   * The boundary from the current content of the Model.
   * The rectangle returned fits an A-paper format, but <b>without margin</b>.
   * This is done in order to make sure that the print viewed on page is the
   * actual print you get.
   *
   * @return A rectangle in an A-paper format (margin exclusive). The scale is given in <code>boundaryScale</code>.
   */
  def boundary = {
    val newBoundary  = model.rtree.mbr
    val size         = (newBoundary.bottomRight - newBoundary.topLeft).abs
    val center       = (newBoundary.bottomRight + newBoundary.topLeft) / 2
    //val proportion   = 1.41421356

    // Saves the format, as the format with the margin subtracted
    var aFormatMin = Siigna.printFormatMin
    var aFormatMax = Siigna.printFormatMax

    // If the format is too small for the least proportion, then up the size
    // one format.
    // TODO: Optimize!
    val list = List[Double](2, 2.5, 2)
    var take = 0
    while (aFormatMin < scala.math.min(size.x, size.y) || aFormatMax < scala.math.max(size.x, size.y)) {
      val factor = list.apply(take)
      aFormatMin *= factor
      aFormatMax *= factor
      take = if (take < 2) take + 1 else 0
    }

    // Set the boundary-rectangle.
    if (size.x >= size.y) {
      Rectangle2D(Vector2D(center.x - aFormatMax * 0.5, center.y - aFormatMin * 0.5),
                Vector2D(center.x + aFormatMax * 0.5, center.y + aFormatMin * 0.5))
    } else {
      Rectangle2D(Vector2D(center.x - aFormatMin * 0.5, center.y - aFormatMax * 0.5),
                Vector2D(center.x + aFormatMin * 0.5, center.y + aFormatMax * 0.5))
    }
  }

  /**
   * Uses toInt since it always rounds down to an integer.
   */
  def boundaryScale = (scala.math.max(boundary.width, boundary.height) / Siigna.printFormatMax).toInt

  /**
   * Execute an action, list it as executed and clear the undone stack to make way for a new actions
   * (if it is not a [[com.siigna.app.model.action.VolatileAction]]).
   */
  def execute(action : Action) {
    model = action.execute(model)

    // Only store the action if it is not volatile
    if (!action.isInstanceOf[VolatileAction]) {
      executed +:= action
      undone = Seq()
    }
  }

  /**
   * Redo an action, by executing the last function that's been undone.
   */
  def redo() {
    if (undone.size > 0) {
      // Retrieve the event
      val action = undone.head
      undone = undone.tail

      // Execute the event and add it to the executed list
      model = action.execute(model)
      executed +:= action
    } else {
      Log.warning("Model: No more actions to redo.")
    }
  }

  /**
   * The [[com.siigna.util.rtree.PRTree]] used by the model.
   */
  def rtree = model.rtree

  /**
   * Undo an action and put it in the list of undone actions.
   */
  def undo() {
    if (executed.size > 0) {
      // Retrieve the action
      val action = executed.head
      executed = executed.tail

      // Undo it and add it to the undone list
      model = action.undo(model)
      undone +:= action
    } else {
      Log.warning("Model: No more actions to undo.")
    }
  }

  //------------- Required by the ParMap trait -------------//
  def +[U >: ImmutableShape](kv : (Int, U)) = model.shapes.+[U](kv)
  def -(key : Int) = model.shapes.-(key).asInstanceOf[ParMap[Int, ImmutableShape]]
  def get(key : Int) = model.shapes.get(key)
  def seq = model.shapes.seq
  def size = model.shapes.size
  def splitter = model.shapes.iterator.asInstanceOf[IterableSplitter[(Int, ImmutableShape)]]
  
>>>>>>> 323225f5
}<|MERGE_RESOLUTION|>--- conflicted
+++ resolved
@@ -1,113 +1,3 @@
-<<<<<<< HEAD
-/*
- * Copyright (c) 2012. Siigna is released under the creative common license by-nc-sa. You are free
- * to Share — to copy, distribute and transmit the work,
- * to Remix — to adapt the work
- *
- * Under the following conditions:
- * Attribution —  You must attribute the work to http://siigna.com in the manner specified by the author or licensor (but not in any way that suggests that they endorse you or your use of the work).
- * Noncommercial — You may not use this work for commercial purposes.
- * Share Alike — If you alter, transform, or build upon this work, you may distribute the resulting work only under the same or similar license to this one.
- */
-
-package com.siigna.app.model
-
-
-import action.{VolatileAction, Action}
-import com.siigna.util.logging.Log
-import com.siigna.util.rtree.PRTree
-import com.siigna.app.Siigna
-import com.siigna.util.geom.{Vector2D, Rectangle2D}
-import collection.parallel.IterableSplitter
-import collection.parallel.immutable.{ParHashMap, ParMap}
-import shape.ImmutableShape
-
-/**
- * An immutable model with two layers: an static and dynamic.
- * <br />
- * The static part is basically a long list of all the
- * [[com.siigna.app.model.shape.ImmutableShape]]s and their keys in the Model.
- * <br />
- * The dynamic part allows selecting parts of the global immutable layer. These shapes can be altered
- * without changes in the static layer which allows for significant performance benefits. When the
- * changes have been made (and the shapes are deselected), the shapes are removed from the dynamic
- * layer, and the actions which have been applied on the dynamic layer is applied on the static layer.
- *
- * @param shapes  The shapes and their identifiers (keys) stored in the model.
- *
- * TODO: Examine possibility to implement an actor. Thread-less please.
- */
-sealed class Model(val shapes : ParHashMap[Int, ImmutableShape]) extends ImmutableModel[Int, ImmutableShape]
-                                                                    with SpatialModel[Int, ImmutableShape]
-                                                                    with DynamicModel[Int]
-                                                                    with ModelBuilder[Int, ImmutableShape] {
-
-  def build(coll : ParHashMap[Int, ImmutableShape]) = new Model(coll)
-
-}
-
-/**
- * The model of Siigna.
- */
-object Model extends ActionModel with SpatialModel[Int, ImmutableShape] with ParMap[Int, ImmutableShape] {
-
-  /**
-   * The boundary from the current content of the Model.
-   * The rectangle returned fits an A-paper format, but <b>without margin</b>.
-   * This is done in order to make sure that the print viewed on page is the
-   * actual print you get.
-   *
-   * @return A rectangle in an A-paper format (margin exclusive). The scale is given in <code>boundaryScale</code>.
-   */
-  def boundary = {
-    val newBoundary  = model.mbr
-    val size         = (newBoundary.bottomRight - newBoundary.topLeft).abs
-    val center       = (newBoundary.bottomRight + newBoundary.topLeft) / 2
-    //val proportion   = 1.41421356
-
-    // Saves the format, as the format with the margin subtracted
-    var aFormatMin = Siigna.printFormatMin
-    var aFormatMax = Siigna.printFormatMax
-
-    // If the format is too small for the least proportion, then up the size
-    // one format.
-    // TODO: Optimize!
-    val list = List[Double](2, 2.5, 2)
-    var take = 0
-    while (aFormatMin < scala.math.min(size.x, size.y) || aFormatMax < scala.math.max(size.x, size.y)) {
-      val factor = list.apply(take)
-      aFormatMin *= factor
-      aFormatMax *= factor
-      take = if (take < 2) take + 1 else 0
-    }
-
-    // Set the boundary-rectangle.
-    if (size.x >= size.y) {
-      Rectangle2D(Vector2D(center.x - aFormatMax * 0.5, center.y - aFormatMin * 0.5),
-                Vector2D(center.x + aFormatMax * 0.5, center.y + aFormatMin * 0.5))
-    } else {
-      Rectangle2D(Vector2D(center.x - aFormatMin * 0.5, center.y - aFormatMax * 0.5),
-                Vector2D(center.x + aFormatMin * 0.5, center.y + aFormatMax * 0.5))
-    }
-  }
-
-  /**
-   * Uses toInt since it always rounds down to an integer.
-   */
-  def boundaryScale = (scala.math.max(boundary.width, boundary.height) / Siigna.printFormatMax).toInt
-
-  // Required by the Spatial Model trait
-  def shapes = model.shapes
-
-  //------------- Required by the ParMap trait -------------//
-  def +[U >: ImmutableShape](kv : (Int, U)) = model.shapes.+[U](kv)
-  def -(key : Int) = model.shapes.-(key)
-  def get(key : Int) = model.shapes.get(key)
-  def seq = model.shapes.seq
-  def size = model.shapes.size
-  def splitter = model.shapes.iterator.asInstanceOf[IterableSplitter[(Int, ImmutableShape)]]
-
-=======
 /*
  * Copyright (c) 2012. Siigna is released under the creative common license by-nc-sa. You are free
  * to Share — to copy, distribute and transmit the work,
@@ -147,6 +37,7 @@
  * TODO: Examine possibility to implement an actor. Thread-less please.
  */
 sealed class Model(val shapes : ParMap[Int, ImmutableShape]) extends ImmutableModel[Int, ImmutableShape]
+                                                                    with SpatialModel[Int, ImmutableShape]
                                                                     with DynamicModel[Int]
                                                                     with ModelBuilder[Int, ImmutableShape] {
 
@@ -183,7 +74,7 @@
    * @return A rectangle in an A-paper format (margin exclusive). The scale is given in <code>boundaryScale</code>.
    */
   def boundary = {
-    val newBoundary  = model.rtree.mbr
+    val newBoundary  = model.mbr
     val size         = (newBoundary.bottomRight - newBoundary.topLeft).abs
     val center       = (newBoundary.bottomRight + newBoundary.topLeft) / 2
     //val proportion   = 1.41421356
@@ -253,7 +144,9 @@
   /**
    * The [[com.siigna.util.rtree.PRTree]] used by the model.
    */
-  def rtree = model.rtree
+  //def rtree = model.rtree
+
+  def shapes = model.shapes
 
   /**
    * Undo an action and put it in the list of undone actions.
@@ -274,11 +167,10 @@
 
   //------------- Required by the ParMap trait -------------//
   def +[U >: ImmutableShape](kv : (Int, U)) = model.shapes.+[U](kv)
-  def -(key : Int) = model.shapes.-(key).asInstanceOf[ParMap[Int, ImmutableShape]]
+  def -(key : Int) = model.shapes.-(key)
   def get(key : Int) = model.shapes.get(key)
   def seq = model.shapes.seq
   def size = model.shapes.size
   def splitter = model.shapes.iterator.asInstanceOf[IterableSplitter[(Int, ImmutableShape)]]
   
->>>>>>> 323225f5
 }