package com.siigna.app.model.drawing
import com.siigna._

object activeDrawing {

  var drawingName: Option[String] = None
  var offsetX: Option[Int] = None
  var offsetY: Option[Int] = None
  var offsetZ: Option[Int] = None
  var contributorName: Option[String] = None
  var contributorId: Option[Int] = None

<<<<<<< HEAD
  def getDrawingIdFromHomepage = {
    drawingId = com.siigna.app.controller.AppletParameters.getParametersInt("drawingId")
    println("DrawingIdRetrieved"+drawingId)
    (drawingId)
  }

=======
>>>>>>> 15f9827a
  def setContributorName(name:String) {
    contributorName = Some(name)
  }

  def setContributorId(id:Int) {
    contributorId = Some(id)
  }
  
  def setActiveDrawingName(name:String) {
    drawingName = Some(name)
  }

  /*def updateActiveDrawingNameInDatabase(id:Int,name:String) {
    com.siigna.app.controller.pgsql_handler.pgsqlUpdate.renameDrawing(id,name)
    drawingName = Some(name)
  }

  def getInfoOnUserAndDrawingAtStartup() {
  //set contributor
  setContributorId(com.siigna.app.controller.AppletParameters.getParametersInt(Some("contributorId")).get)
  setContributorName(pgsqlGet.contributorNameFromId(contributorId.get))
  //read drawing ID from database
  var lastActiveDrawing: Option[Int] = pgsqlGet.contributorsLastActiveDrawing(contributorId.get)
    if (lastActiveDrawing.isDefined) {
      //Henter tegningen, hvis der er en gammel:
      println ("Loading last active drawing...")
      val shapes: Map[Int,Shape] = pgsqlGet.allShapesInDrawingFromDrawingIdWithDatabaseId(lastActiveDrawing.get)
      if (shapes.size > 0 ) {Create(shapes)} else {println("Drawing is empty.")}
    }
    if (lastActiveDrawing.isEmpty) {
    println ("Brugeren har ikke nogle tidligere aktive tegninger i Siigna, eller den seneste aktive tegning er slettet. Der startes en ny tegning...")
    lastActiveDrawing = Some(pgsqlIdPool.getNewDrawingId())
    //Gemmer denne nye tegning som starttegning
    com.siigna.app.controller.pgsql_handler.pgsqlSave.lastActiveDrawingIdIntoContributorData(contributorId.get,lastActiveDrawing.get)
  }
  setActiveDrawingId(lastActiveDrawing.get)
  //read drawing title
  setActiveDrawingName(pgsqlGet.drawingNameFromId(drawingId.get).get)
  }

  /*def getDrawingInfoFromDatabase(id:Int) = {
    val returned = new com.siigna.app.controller.pgsql_handler.pgsqlGet
    (drawingName) = returned.drawingNameFromId(id)
    (drawingName)
  }*/ */
}
<|MERGE_RESOLUTION|>--- conflicted
+++ resolved
@@ -1,67 +1,58 @@
-package com.siigna.app.model.drawing
-import com.siigna._
-
-object activeDrawing {
-
-  var drawingName: Option[String] = None
-  var offsetX: Option[Int] = None
-  var offsetY: Option[Int] = None
-  var offsetZ: Option[Int] = None
-  var contributorName: Option[String] = None
-  var contributorId: Option[Int] = None
-
-<<<<<<< HEAD
-  def getDrawingIdFromHomepage = {
-    drawingId = com.siigna.app.controller.AppletParameters.getParametersInt("drawingId")
-    println("DrawingIdRetrieved"+drawingId)
-    (drawingId)
-  }
-
-=======
->>>>>>> 15f9827a
-  def setContributorName(name:String) {
-    contributorName = Some(name)
-  }
-
-  def setContributorId(id:Int) {
-    contributorId = Some(id)
-  }
-  
-  def setActiveDrawingName(name:String) {
-    drawingName = Some(name)
-  }
-
-  /*def updateActiveDrawingNameInDatabase(id:Int,name:String) {
-    com.siigna.app.controller.pgsql_handler.pgsqlUpdate.renameDrawing(id,name)
-    drawingName = Some(name)
-  }
-
-  def getInfoOnUserAndDrawingAtStartup() {
-  //set contributor
-  setContributorId(com.siigna.app.controller.AppletParameters.getParametersInt(Some("contributorId")).get)
-  setContributorName(pgsqlGet.contributorNameFromId(contributorId.get))
-  //read drawing ID from database
-  var lastActiveDrawing: Option[Int] = pgsqlGet.contributorsLastActiveDrawing(contributorId.get)
-    if (lastActiveDrawing.isDefined) {
-      //Henter tegningen, hvis der er en gammel:
-      println ("Loading last active drawing...")
-      val shapes: Map[Int,Shape] = pgsqlGet.allShapesInDrawingFromDrawingIdWithDatabaseId(lastActiveDrawing.get)
-      if (shapes.size > 0 ) {Create(shapes)} else {println("Drawing is empty.")}
-    }
-    if (lastActiveDrawing.isEmpty) {
-    println ("Brugeren har ikke nogle tidligere aktive tegninger i Siigna, eller den seneste aktive tegning er slettet. Der startes en ny tegning...")
-    lastActiveDrawing = Some(pgsqlIdPool.getNewDrawingId())
-    //Gemmer denne nye tegning som starttegning
-    com.siigna.app.controller.pgsql_handler.pgsqlSave.lastActiveDrawingIdIntoContributorData(contributorId.get,lastActiveDrawing.get)
-  }
-  setActiveDrawingId(lastActiveDrawing.get)
-  //read drawing title
-  setActiveDrawingName(pgsqlGet.drawingNameFromId(drawingId.get).get)
-  }
-
-  /*def getDrawingInfoFromDatabase(id:Int) = {
-    val returned = new com.siigna.app.controller.pgsql_handler.pgsqlGet
-    (drawingName) = returned.drawingNameFromId(id)
-    (drawingName)
-  }*/ */
-}
+package com.siigna.app.model.drawing
+import com.siigna._
+
+object activeDrawing {
+
+  var drawingName: Option[String] = None
+  var offsetX: Option[Int] = None
+  var offsetY: Option[Int] = None
+  var offsetZ: Option[Int] = None
+  var contributorName: Option[String] = None
+  var contributorId: Option[Int] = None
+
+  def setContributorName(name:String) {
+    contributorName = Some(name)
+  }
+
+  def setContributorId(id:Int) {
+    contributorId = Some(id)
+  }
+  
+  def setActiveDrawingName(name:String) {
+    drawingName = Some(name)
+  }
+
+  /*def updateActiveDrawingNameInDatabase(id:Int,name:String) {
+    com.siigna.app.controller.pgsql_handler.pgsqlUpdate.renameDrawing(id,name)
+    drawingName = Some(name)
+  }
+
+  def getInfoOnUserAndDrawingAtStartup() {
+  //set contributor
+  setContributorId(com.siigna.app.controller.AppletParameters.getParametersInt(Some("contributorId")).get)
+  setContributorName(pgsqlGet.contributorNameFromId(contributorId.get))
+  //read drawing ID from database
+  var lastActiveDrawing: Option[Int] = pgsqlGet.contributorsLastActiveDrawing(contributorId.get)
+    if (lastActiveDrawing.isDefined) {
+      //Henter tegningen, hvis der er en gammel:
+      println ("Loading last active drawing...")
+      val shapes: Map[Int,ImmutableShape] = pgsqlGet.allShapesInDrawingFromDrawingIdWithDatabaseId(lastActiveDrawing.get)
+      if (shapes.size > 0 ) {Create(shapes)} else {println("Drawing is empty.")}
+    }
+    if (lastActiveDrawing.isEmpty) {
+    println ("Brugeren har ikke nogle tidligere aktive tegninger i Siigna, eller den seneste aktive tegning er slettet. Der startes en ny tegning...")
+    lastActiveDrawing = Some(pgsqlIdPool.getNewDrawingId())
+    //Gemmer denne nye tegning som starttegning
+    com.siigna.app.controller.pgsql_handler.pgsqlSave.lastActiveDrawingIdIntoContributorData(contributorId.get,lastActiveDrawing.get)
+  }
+  setActiveDrawingId(lastActiveDrawing.get)
+  //read drawing title
+  setActiveDrawingName(pgsqlGet.drawingNameFromId(drawingId.get).get)
+  }
+
+  /*def getDrawingInfoFromDatabase(id:Int) = {
+    val returned = new com.siigna.app.controller.pgsql_handler.pgsqlGet
+    (drawingName) = returned.drawingNameFromId(id)
+    (drawingName)
+  }*/ */
+}