--- conflicted
+++ resolved
@@ -10,23 +10,17 @@
  */
 package com.siigna.app.model.action
 
-<<<<<<< HEAD
-import com.siigna.app.model.{Model, ImmutableModel}
-=======
 import com.siigna.app.model.Model
->>>>>>> fb410221
 
 /**
- * An action is an immutable representation of a state-change in the model and <i>the only way</i>
- * to alter shapes and groups in the Model. In other words this is a implementation of a
- * [http://en.wikipedia.org/wiki/Command_pattern Command Pattern].
+ * An action is an immutable representation of a state-change in the model and <b>the only way</b> to alter shapes and groups in the Model.
  */
 trait Action {
 
   /**
    * Executes the action on a given model.
    */
-  def execute(model : ImmutableModel) : Model
+  def execute(model : Model) : Model
 
   /**
    * The method merges this action in with another action, so this action is performed first.
@@ -36,7 +30,7 @@
   /**
    * Undo the action on a given model.
    */
-  def undo(model : ImmutableModel) : Model
+  def undo(model : Model) : Model
 
 }
 
