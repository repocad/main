--- conflicted
+++ resolved
@@ -1,114 +1,108 @@
-/*
- * Copyright (c) 2012. Siigna is released under the creative common license by-nc-sa. You are free
- * to Share — to copy, distribute and transmit the work,
- * to Remix — to adapt the work
- *
- * Under the following conditions:
- * Attribution —  You must attribute the work to http://siigna.com in the manner specified by the author or licensor (but not in any way that suggests that they endorse you or your use of the work).
- * Noncommercial — You may not use this work for commercial purposes.
- * Share Alike — If you alter, transform, or build upon this work, you may distribute the resulting work only under the same or similar license to this one.
- */
-package com.siigna.app.model.action
-
-import com.siigna.app.model.Model
-import com.siigna.util.logging.Log
-import com.siigna.app.model.shape.{CollectionShape, Shape}
-import com.siigna.app.controller.AppletParameters
-import com.siigna.app.controller.remote.SaveShape
-
-/**
-* An object that allows you to create one or multiple shapes.
-*/
-object Create {
-  
-  private var id = 0;
-  
-  private def getId = { id = AppletParameters.getNewShapeId; id; }
-  
-  def apply(shape : Shape) {
-    val id = shape.attributes.int("id").getOrElse(getId)
-    apply(id, shape)
-  }
-  
-<<<<<<< HEAD
-  def apply(id : Int, shape : ImmutableShape) {
-    println("Id, shape: "+id+shape)
-=======
-  def apply(id : Int, shape : Shape) {
->>>>>>> 16f82a96
-    Model execute CreateShape(id, shape)
-    //Sends the shape to the server for saving in database and forwarding to other users
-    println("Sender saveshape-kommando:"+com.siigna.app.controller.AppletParameters.readDrawingIdAsOption)
-    SaveShape(com.siigna.app.controller.AppletParameters.readDrawingIdAsOption.get,id,shape,AppletParameters.getClient)
-  }
-
-  def apply[T <: Shape](collection : CollectionShape[T]) {
-    val id = collection.attributes.int("id").getOrElse(getId)
-    apply(id, collection)
-  }
-
-  def apply(shape1 : Shape, shape2 : Shape, shapes : Shape*) {
-    apply(Traversable(shape1, shape2) ++ shapes)
-  }
-
-  def apply(shapes : Traversable[Shape]) {
-    if (shapes.size > 1) {
-      val map = shapes.map(s => {
-        val id = s.attributes.int("id").getOrElse(getId)
-        (id -> s)
-      }).toMap
-      Model execute CreateShapes(map)
-    } else if (shapes.size == 1) {
-      apply(shapes.head)
-    } else {
-      Log.info("Create: Create was called with an empty Traversable.")
-    }
-  }
-
-  /**
-   * Creates several shapes
-   * @param shapes  A map containing a number of ids and shapes.
-   */
-  def apply(shapes : Map[Int,Shape]) {
-    Model execute CreateShapes(shapes)
-  }
-
-}
-
-/**
- * Creates a shape with an associated id.
- * This action should not be instantiated directly, but created through the <code>Create</code> object.
- */
-case class CreateShape(id : Int, shape : Shape) extends Action {
-
-  def execute(model : Model) = model add (id, shape)
-
-  def merge(that : Action) = that match {
-    case CreateShape(i : Int, s : Shape) =>
-      if (s == shape) this
-      else CreateShapes(Map(id -> shape, i -> s))
-    case _ => SequenceAction(this, that)
-  }
-
-  def undo(model : Model) = model remove (id)
-
-}
-
-/**
- * Creates several shapes.
- * This action should not be instantiated directly, but created through the <code>Create</code> object.
- */
-case class CreateShapes(shapes : Map[Int, Shape]) extends Action {
-
-  require(shapes.size > 0, "Cannot initialize CreateShapes with zero shapes.")
-
-  def execute(model : Model) = model add shapes
-
-  def merge(that : Action) = that match {
-    case CreateShape(i : Int, s : Shape) => CreateShapes(shapes + (i -> s))
-    case CreateShapes(s : Map[Int, Shape]) => CreateShapes(shapes ++ s)
-    case _ => SequenceAction(this, that)
-  }
-
-  def undo(model : Model) = model remove shapes.keys
+/*
+ * Copyright (c) 2012. Siigna is released under the creative common license by-nc-sa. You are free
+ * to Share — to copy, distribute and transmit the work,
+ * to Remix — to adapt the work
+ *
+ * Under the following conditions:
+ * Attribution —  You must attribute the work to http://siigna.com in the manner specified by the author or licensor (but not in any way that suggests that they endorse you or your use of the work).
+ * Noncommercial — You may not use this work for commercial purposes.
+ * Share Alike — If you alter, transform, or build upon this work, you may distribute the resulting work only under the same or similar license to this one.
+ */
+package com.siigna.app.model.action
+
+import com.siigna.app.model.Model
+import com.siigna.util.logging.Log
+import com.siigna.app.model.shape.{CollectionShape, Shape}
+import com.siigna.app.controller.AppletParameters
+import com.siigna.app.controller.remote.SaveShape
+
+/**
+* An object that allows you to create one or multiple shapes.
+*/
+object Create {
+  
+  private var id = 0;
+  
+  private def getId = { id = AppletParameters.getNewShapeId; id; }
+  
+  def apply(shape : Shape) {
+    val id = shape.attributes.int("id").getOrElse(getId)
+    apply(id, shape)
+  }
+  
+  def apply(id : Int, shape : Shape) {
+    Model execute CreateShape(id, shape)
+    //Sends the shape to the server for saving in database and forwarding to other users
+    SaveShape(com.siigna.app.controller.AppletParameters.readDrawingIdAsOption.get,id,shape,AppletParameters.getClient)
+  }
+
+  def apply[T <: Shape](collection : CollectionShape[T]) {
+    val id = collection.attributes.int("id").getOrElse(getId)
+    apply(id, collection)
+  }
+
+  def apply(shape1 : Shape, shape2 : Shape, shapes : Shape*) {
+    apply(Traversable(shape1, shape2) ++ shapes)
+  }
+
+  def apply(shapes : Traversable[Shape]) {
+    if (shapes.size > 1) {
+      val map = shapes.map(s => {
+        val id = s.attributes.int("id").getOrElse(getId)
+        (id -> s)
+      }).toMap
+      Model execute CreateShapes(map)
+    } else if (shapes.size == 1) {
+      apply(shapes.head)
+    } else {
+      Log.info("Create: Create was called with an empty Traversable.")
+    }
+  }
+
+  /**
+   * Creates several shapes
+   * @param shapes  A map containing a number of ids and shapes.
+   */
+  def apply(shapes : Map[Int,Shape]) {
+    Model execute CreateShapes(shapes)
+  }
+
+}
+
+/**
+ * Creates a shape with an associated id.
+ * This action should not be instantiated directly, but created through the <code>Create</code> object.
+ */
+case class CreateShape(id : Int, shape : Shape) extends Action {
+
+  def execute(model : Model) = model add (id, shape)
+
+  def merge(that : Action) = that match {
+    case CreateShape(i : Int, s : Shape) =>
+      if (s == shape) this
+      else CreateShapes(Map(id -> shape, i -> s))
+    case _ => SequenceAction(this, that)
+  }
+
+  def undo(model : Model) = model remove (id)
+
+}
+
+/**
+ * Creates several shapes.
+ * This action should not be instantiated directly, but created through the <code>Create</code> object.
+ */
+case class CreateShapes(shapes : Map[Int, Shape]) extends Action {
+
+  require(shapes.size > 0, "Cannot initialize CreateShapes with zero shapes.")
+
+  def execute(model : Model) = model add shapes
+
+  def merge(that : Action) = that match {
+    case CreateShape(i : Int, s : Shape) => CreateShapes(shapes + (i -> s))
+    case CreateShapes(s : Map[Int, Shape]) => CreateShapes(shapes ++ s)
+    case _ => SequenceAction(this, that)
+  }
+
+  def undo(model : Model) = model remove shapes.keys
 }