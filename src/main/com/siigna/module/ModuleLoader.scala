/*
* Copyright (c) 2012. Siigna is released under the creative common license by-nc-sa. You are free
* to Share — to copy, distribute and transmit the work,
* to Remix — to adapt the work
*
* Under the following conditions:
* Attribution —  You must attribute the work to http://siigna.com in the manner specified by the author or licensor (but not in any way that suggests that they endorse you or your use of the work).
* Noncommercial — You may not use this work for commercial purposes.
* Share Alike — If you alter, transform, or build upon this work, you may distribute the resulting work only under the same or similar license to this one.
*/

package com.siigna.module

import com.siigna.util.logging.Log
import com.siigna.util.event.End
import com.siigna.app.controller.Controller
import java.io.FileNotFoundException
import java.net.URLClassLoader

/**
 * A ClassLoader for [[com.siigna.module.ModulePackage]]s and [[com.siigna.module.ModuleInstance]]s.
 * This class loader loads and caches modules in Siigna.
 * @todo implement caching on a per package basis
 */
object ModuleLoader {

  // The underlying class loader
  protected var loader = new URLClassLoader(Array(), Controller.getClass.getClassLoader)

  /**
   * The loaded classes.
   */
  protected lazy val modules = collection.mutable.Map[ModulePackage, collection.mutable.Map[Symbol, Class[_ <: Module]]]()

  /**
   * A dummy module to use if the loading fails.
   */
  val DummyModule : Module = new Module {
    val stateMap : StateMap = Map('Start -> { case _ => End })
  }

  // Create a default packages
  load(ModulePackage('base, "rls.siigna.com/com/siigna/siigna-base_2.9.2/nightly", "siigna-base_2.9.2-nightly.jar", false))
  load(ModulePackage('cad, "rls.siigna.com/com/siigna/siigna-cad-suite_2.9.2/nightly", "siigna-cad-suite_2.9.2-nightly.jar", false))
  //load(ModulePackage('base, "c:/workspace/siigna/main/out/artifacts", "base.jar", true))
  //load(ModulePackage('cad, "c:/workspace/siigna/main/out/artifacts", "cad-suite.jar", true))
<<<<<<< HEAD

  // ****** OLE DESKTOP ******

  load(ModulePackage('base, "c:/siigna/main/out/artifacts", "base.jar", true))
  load(ModulePackage('cad, "c:/siigna/main/out/artifacts", "cad_suite.jar", true))
=======
  //load(ModulePackage('base, "c:/siigna/siigna-modules/out/artifacts", "base.jar", true))
  //load(ModulePackage('cad, "c:/siigna/siigna-modules/out/artifacts", "cad-suite.jar", true))
  //load(ModulePackage('porter, "c:/siigna/siigna-modules/out/artifacts", "porter.jar", true))
  //load(ModulePackage('base, "/home/jens/workspace/siigna/main/project/target/artifacts", "base.jar", true))
  //load(ModulePackage('cad, "/home/jens/workspace/siigna/main/project/target/artifacts", "cad-suite.jar", true))
  //load(ModulePackage('porter, "/home/jens/workspace/siigna/main/project/target/artifacts", "porter.jar", true))

  //Niels' modules:
  //load(ModulePackage('base, "c:/siigna/main/out/artifacts", "base.jar", true))
  //load(ModulePackage('cadSuite, "c:/siigna/main/out/artifacts", "cad-suite.jar", true))
>>>>>>> 17a2f255e9b9864a2c2bb6a8322bd43f975d1170
  //load(ModulePackage('porter, "c:/siigna/main/out/artifacts", "porter.jar", true))


  /**
   * Attempt to cast a class to a [[com.siigna.module.Module]].
   * @param clazz  The class to cast
   * @return  A Module (hopefully), otherwise probably a nasty error
   */
  protected def classToModule(clazz : Class[_]) = clazz.newInstance().asInstanceOf[Module]

  /**
   * Attempts to load a [[com.siigna.module.Module]] by looking through all the available packages,
   * starting with the ones loaded first. If the module could not be found we insert a dummy module
   * to provide certainty that a module will be returned.
   * @param name  The symbolic name of the module
   * @param classPath  The class path, e. g. "com.siigna.module.base"
   * @return  The module if it could be found, or a dummy module if no suitable entry existed.
   */
  def load(name : Symbol, classPath : String) : Module = {
    var module : Option[Module] = None
    val path = classPath + "." + name.name

    modules.values.find(_.contains(name)) match {
      case Some(map) => module = Some(classToModule(map(name)))
      case _ => {
        // Try to load the class from the loaded class definitions
        try {
          module = Some(classToModule(loader.loadClass(path)))
        } catch {
          case e : ClassNotFoundException => Log.debug("ModuleLoader: Class " + path + " could not be found.")
          case e : InstantiationException => Log.debug("ModuleLoader: Class " + path + " could not be converted to a Module.")
          case e : Exception => Log.debug("ModuleLoader: Error when loading module ", e)
        }
      }
    }

    module match {
      case Some(m) => m  // Gotcha!
      case _ => {        // No module was found
        Log.warning("ModuleLoader: Could not find module " + path + ", inserting dummy module instead.")
        DummyModule
      }
    }

  }

  /**
   * <p>Loads all the resources in the given package by loading all the module-classes in the [[java.util.jar.JarFile]]
   * of the package into the system.</p>
   *
   * <p><b>Parts of this method runs synchronously.</b></p>
   *
   * @param pack  The package to load
   * @throws IOException  If something went wrong while trying to download the .jar file
   */
  def load(pack : ModulePackage) {
    if (!modules.contains(pack)) {
      try {
        val url = pack.toURL

        // Does the content exist?
        url.openConnection().connect()

        // Add package to URL base
        loader = new URLClassLoader(loader.getURLs.:+(url), Controller.getClass.getClassLoader)

        // Check for ModuleInit in that package
        try {
          val c = loader.loadClass("com.siigna.module.ModuleInit")
          val m = classToModule(c)
          Controller.initModule = new ModuleInstance('ModuleInit, m)
          Log.success("ModuleLoader: Reloaded init module.")
        } catch {
          // No module found
          case e : ClassNotFoundException => Log.info("ModuleLoader: No ModuleInit class found in package " + pack)
        }

        // Add to cache
        modules += pack -> collection.mutable.Map()

        Log.success("ModuleLoader: Sucessfully loaded the module package " + pack)
      } catch {
        case e : FileNotFoundException => Log.error("ModuleLoader: Could not find module package at URL: " + pack.toURL)
      }
    } else {
      Log.info("ModuleLoader: Unnecessary loading of package " + pack + " - already in cache.")
    }
  }

  /**
   * A list of the loaded packages.
   * @return  An Iterable[ModulePackage].
   */
  def packages = modules.keys

  /**
   * Unloads a [[com.siigna.module.ModulePackage]] so all modules created in the future cannot derive from this
   * package.
   * @param pack  The package to unload.
   */
  def unload(pack : ModulePackage) {
    modules -= pack
    loader = new URLClassLoader(loader.getURLs.filter(_ != pack.toURL), Controller.getClass.getClassLoader)
  }

}<|MERGE_RESOLUTION|>--- conflicted
+++ resolved
@@ -1,170 +1,168 @@
-/*
-* Copyright (c) 2012. Siigna is released under the creative common license by-nc-sa. You are free
-* to Share — to copy, distribute and transmit the work,
-* to Remix — to adapt the work
-*
-* Under the following conditions:
-* Attribution —  You must attribute the work to http://siigna.com in the manner specified by the author or licensor (but not in any way that suggests that they endorse you or your use of the work).
-* Noncommercial — You may not use this work for commercial purposes.
-* Share Alike — If you alter, transform, or build upon this work, you may distribute the resulting work only under the same or similar license to this one.
-*/
-
-package com.siigna.module
-
-import com.siigna.util.logging.Log
-import com.siigna.util.event.End
-import com.siigna.app.controller.Controller
-import java.io.FileNotFoundException
-import java.net.URLClassLoader
-
-/**
- * A ClassLoader for [[com.siigna.module.ModulePackage]]s and [[com.siigna.module.ModuleInstance]]s.
- * This class loader loads and caches modules in Siigna.
- * @todo implement caching on a per package basis
- */
-object ModuleLoader {
-
-  // The underlying class loader
-  protected var loader = new URLClassLoader(Array(), Controller.getClass.getClassLoader)
-
-  /**
-   * The loaded classes.
-   */
-  protected lazy val modules = collection.mutable.Map[ModulePackage, collection.mutable.Map[Symbol, Class[_ <: Module]]]()
-
-  /**
-   * A dummy module to use if the loading fails.
-   */
-  val DummyModule : Module = new Module {
-    val stateMap : StateMap = Map('Start -> { case _ => End })
-  }
-
-  // Create a default packages
-  load(ModulePackage('base, "rls.siigna.com/com/siigna/siigna-base_2.9.2/nightly", "siigna-base_2.9.2-nightly.jar", false))
-  load(ModulePackage('cad, "rls.siigna.com/com/siigna/siigna-cad-suite_2.9.2/nightly", "siigna-cad-suite_2.9.2-nightly.jar", false))
-  //load(ModulePackage('base, "c:/workspace/siigna/main/out/artifacts", "base.jar", true))
-  //load(ModulePackage('cad, "c:/workspace/siigna/main/out/artifacts", "cad-suite.jar", true))
-<<<<<<< HEAD
-
-  // ****** OLE DESKTOP ******
-
-  load(ModulePackage('base, "c:/siigna/main/out/artifacts", "base.jar", true))
-  load(ModulePackage('cad, "c:/siigna/main/out/artifacts", "cad_suite.jar", true))
-=======
-  //load(ModulePackage('base, "c:/siigna/siigna-modules/out/artifacts", "base.jar", true))
-  //load(ModulePackage('cad, "c:/siigna/siigna-modules/out/artifacts", "cad-suite.jar", true))
-  //load(ModulePackage('porter, "c:/siigna/siigna-modules/out/artifacts", "porter.jar", true))
-  //load(ModulePackage('base, "/home/jens/workspace/siigna/main/project/target/artifacts", "base.jar", true))
-  //load(ModulePackage('cad, "/home/jens/workspace/siigna/main/project/target/artifacts", "cad-suite.jar", true))
-  //load(ModulePackage('porter, "/home/jens/workspace/siigna/main/project/target/artifacts", "porter.jar", true))
-
-  //Niels' modules:
-  //load(ModulePackage('base, "c:/siigna/main/out/artifacts", "base.jar", true))
-  //load(ModulePackage('cadSuite, "c:/siigna/main/out/artifacts", "cad-suite.jar", true))
->>>>>>> 17a2f255e9b9864a2c2bb6a8322bd43f975d1170
-  //load(ModulePackage('porter, "c:/siigna/main/out/artifacts", "porter.jar", true))
-
-
-  /**
-   * Attempt to cast a class to a [[com.siigna.module.Module]].
-   * @param clazz  The class to cast
-   * @return  A Module (hopefully), otherwise probably a nasty error
-   */
-  protected def classToModule(clazz : Class[_]) = clazz.newInstance().asInstanceOf[Module]
-
-  /**
-   * Attempts to load a [[com.siigna.module.Module]] by looking through all the available packages,
-   * starting with the ones loaded first. If the module could not be found we insert a dummy module
-   * to provide certainty that a module will be returned.
-   * @param name  The symbolic name of the module
-   * @param classPath  The class path, e. g. "com.siigna.module.base"
-   * @return  The module if it could be found, or a dummy module if no suitable entry existed.
-   */
-  def load(name : Symbol, classPath : String) : Module = {
-    var module : Option[Module] = None
-    val path = classPath + "." + name.name
-
-    modules.values.find(_.contains(name)) match {
-      case Some(map) => module = Some(classToModule(map(name)))
-      case _ => {
-        // Try to load the class from the loaded class definitions
-        try {
-          module = Some(classToModule(loader.loadClass(path)))
-        } catch {
-          case e : ClassNotFoundException => Log.debug("ModuleLoader: Class " + path + " could not be found.")
-          case e : InstantiationException => Log.debug("ModuleLoader: Class " + path + " could not be converted to a Module.")
-          case e : Exception => Log.debug("ModuleLoader: Error when loading module ", e)
-        }
-      }
-    }
-
-    module match {
-      case Some(m) => m  // Gotcha!
-      case _ => {        // No module was found
-        Log.warning("ModuleLoader: Could not find module " + path + ", inserting dummy module instead.")
-        DummyModule
-      }
-    }
-
-  }
-
-  /**
-   * <p>Loads all the resources in the given package by loading all the module-classes in the [[java.util.jar.JarFile]]
-   * of the package into the system.</p>
-   *
-   * <p><b>Parts of this method runs synchronously.</b></p>
-   *
-   * @param pack  The package to load
-   * @throws IOException  If something went wrong while trying to download the .jar file
-   */
-  def load(pack : ModulePackage) {
-    if (!modules.contains(pack)) {
-      try {
-        val url = pack.toURL
-
-        // Does the content exist?
-        url.openConnection().connect()
-
-        // Add package to URL base
-        loader = new URLClassLoader(loader.getURLs.:+(url), Controller.getClass.getClassLoader)
-
-        // Check for ModuleInit in that package
-        try {
-          val c = loader.loadClass("com.siigna.module.ModuleInit")
-          val m = classToModule(c)
-          Controller.initModule = new ModuleInstance('ModuleInit, m)
-          Log.success("ModuleLoader: Reloaded init module.")
-        } catch {
-          // No module found
-          case e : ClassNotFoundException => Log.info("ModuleLoader: No ModuleInit class found in package " + pack)
-        }
-
-        // Add to cache
-        modules += pack -> collection.mutable.Map()
-
-        Log.success("ModuleLoader: Sucessfully loaded the module package " + pack)
-      } catch {
-        case e : FileNotFoundException => Log.error("ModuleLoader: Could not find module package at URL: " + pack.toURL)
-      }
-    } else {
-      Log.info("ModuleLoader: Unnecessary loading of package " + pack + " - already in cache.")
-    }
-  }
-
-  /**
-   * A list of the loaded packages.
-   * @return  An Iterable[ModulePackage].
-   */
-  def packages = modules.keys
-
-  /**
-   * Unloads a [[com.siigna.module.ModulePackage]] so all modules created in the future cannot derive from this
-   * package.
-   * @param pack  The package to unload.
-   */
-  def unload(pack : ModulePackage) {
-    modules -= pack
-    loader = new URLClassLoader(loader.getURLs.filter(_ != pack.toURL), Controller.getClass.getClassLoader)
-  }
-
+/*
+* Copyright (c) 2012. Siigna is released under the creative common license by-nc-sa. You are free
+* to Share — to copy, distribute and transmit the work,
+* to Remix — to adapt the work
+*
+* Under the following conditions:
+* Attribution —  You must attribute the work to http://siigna.com in the manner specified by the author or licensor (but not in any way that suggests that they endorse you or your use of the work).
+* Noncommercial — You may not use this work for commercial purposes.
+* Share Alike — If you alter, transform, or build upon this work, you may distribute the resulting work only under the same or similar license to this one.
+*/
+
+package com.siigna.module
+
+import com.siigna.util.logging.Log
+import com.siigna.util.event.End
+import com.siigna.app.controller.Controller
+import java.io.FileNotFoundException
+import java.net.URLClassLoader
+
+/**
+ * A ClassLoader for [[com.siigna.module.ModulePackage]]s and [[com.siigna.module.ModuleInstance]]s.
+ * This class loader loads and caches modules in Siigna.
+ * @todo implement caching on a per package basis
+ */
+object ModuleLoader {
+
+  // The underlying class loader
+  protected var loader = new URLClassLoader(Array(), Controller.getClass.getClassLoader)
+
+  /**
+   * The loaded classes.
+   */
+  protected lazy val modules = collection.mutable.Map[ModulePackage, collection.mutable.Map[Symbol, Class[_ <: Module]]]()
+
+  /**
+   * A dummy module to use if the loading fails.
+   */
+  val DummyModule : Module = new Module {
+    val stateMap : StateMap = Map('Start -> { case _ => End })
+  }
+
+  // Create a default packages
+  //load(ModulePackage('base, "rls.siigna.com/com/siigna/siigna-base_2.9.2/nightly", "siigna-base_2.9.2-nightly.jar", false))
+  //
+  // load(ModulePackage('cad, "rls.siigna.com/com/siigna/siigna-cad-suite_2.9.2/nightly", "siigna-cad-suite_2.9.2-nightly.jar", false))
+  //load(ModulePackage('base, "c:/workspace/siigna/main/out/artifacts", "base.jar", true))
+  //load(ModulePackage('cad, "c:/workspace/siigna/main/out/artifacts", "cad-suite.jar", true))
+
+  // ****** OLE DESKTOP ******
+
+  load(ModulePackage('base, "c:/siigna/main/out/artifacts", "base.jar", true))
+  load(ModulePackage('cad, "c:/siigna/main/out/artifacts", "cad_suite.jar", true))
+  //load(ModulePackage('base, "c:/siigna/siigna-modules/out/artifacts", "base.jar", true))
+  //load(ModulePackage('cad, "c:/siigna/siigna-modules/out/artifacts", "cad-suite.jar", true))
+  //load(ModulePackage('porter, "c:/siigna/siigna-modules/out/artifacts", "porter.jar", true))
+  //load(ModulePackage('base, "/home/jens/workspace/siigna/main/project/target/artifacts", "base.jar", true))
+  //load(ModulePackage('cad, "/home/jens/workspace/siigna/main/project/target/artifacts", "cad-suite.jar", true))
+  //load(ModulePackage('porter, "/home/jens/workspace/siigna/main/project/target/artifacts", "porter.jar", true))
+
+  //Niels' modules:
+  //load(ModulePackage('base, "c:/siigna/main/out/artifacts", "base.jar", true))
+  //load(ModulePackage('cadSuite, "c:/siigna/main/out/artifacts", "cad-suite.jar", true))
+  //load(ModulePackage('porter, "c:/siigna/main/out/artifacts", "porter.jar", true))
+
+
+  /**
+   * Attempt to cast a class to a [[com.siigna.module.Module]].
+   * @param clazz  The class to cast
+   * @return  A Module (hopefully), otherwise probably a nasty error
+   */
+  protected def classToModule(clazz : Class[_]) = clazz.newInstance().asInstanceOf[Module]
+
+  /**
+   * Attempts to load a [[com.siigna.module.Module]] by looking through all the available packages,
+   * starting with the ones loaded first. If the module could not be found we insert a dummy module
+   * to provide certainty that a module will be returned.
+   * @param name  The symbolic name of the module
+   * @param classPath  The class path, e. g. "com.siigna.module.base"
+   * @return  The module if it could be found, or a dummy module if no suitable entry existed.
+   */
+  def load(name : Symbol, classPath : String) : Module = {
+    var module : Option[Module] = None
+    val path = classPath + "." + name.name
+
+    modules.values.find(_.contains(name)) match {
+      case Some(map) => module = Some(classToModule(map(name)))
+      case _ => {
+        // Try to load the class from the loaded class definitions
+        try {
+          module = Some(classToModule(loader.loadClass(path)))
+        } catch {
+          case e : ClassNotFoundException => Log.debug("ModuleLoader: Class " + path + " could not be found.")
+          case e : InstantiationException => Log.debug("ModuleLoader: Class " + path + " could not be converted to a Module.")
+          case e : Exception => Log.debug("ModuleLoader: Error when loading module ", e)
+        }
+      }
+    }
+
+    module match {
+      case Some(m) => m  // Gotcha!
+      case _ => {        // No module was found
+        Log.warning("ModuleLoader: Could not find module " + path + ", inserting dummy module instead.")
+        DummyModule
+      }
+    }
+
+  }
+
+  /**
+   * <p>Loads all the resources in the given package by loading all the module-classes in the [[java.util.jar.JarFile]]
+   * of the package into the system.</p>
+   *
+   * <p><b>Parts of this method runs synchronously.</b></p>
+   *
+   * @param pack  The package to load
+   * @throws IOException  If something went wrong while trying to download the .jar file
+   */
+  def load(pack : ModulePackage) {
+    if (!modules.contains(pack)) {
+      try {
+        val url = pack.toURL
+
+        // Does the content exist?
+        url.openConnection().connect()
+
+        // Add package to URL base
+        loader = new URLClassLoader(loader.getURLs.:+(url), Controller.getClass.getClassLoader)
+
+        // Check for ModuleInit in that package
+        try {
+          val c = loader.loadClass("com.siigna.module.ModuleInit")
+          val m = classToModule(c)
+          Controller.initModule = new ModuleInstance('ModuleInit, m)
+          Log.success("ModuleLoader: Reloaded init module.")
+        } catch {
+          // No module found
+          case e : ClassNotFoundException => Log.info("ModuleLoader: No ModuleInit class found in package " + pack)
+        }
+
+        // Add to cache
+        modules += pack -> collection.mutable.Map()
+
+        Log.success("ModuleLoader: Sucessfully loaded the module package " + pack)
+      } catch {
+        case e : FileNotFoundException => Log.error("ModuleLoader: Could not find module package at URL: " + pack.toURL)
+      }
+    } else {
+      Log.info("ModuleLoader: Unnecessary loading of package " + pack + " - already in cache.")
+    }
+  }
+
+  /**
+   * A list of the loaded packages.
+   * @return  An Iterable[ModulePackage].
+   */
+  def packages = modules.keys
+
+  /**
+   * Unloads a [[com.siigna.module.ModulePackage]] so all modules created in the future cannot derive from this
+   * package.
+   * @param pack  The package to unload.
+   */
+  def unload(pack : ModulePackage) {
+    modules -= pack
+    loader = new URLClassLoader(loader.getURLs.filter(_ != pack.toURL), Controller.getClass.getClassLoader)
+  }
+
 }