/*
* Copyright (c) 2012. Siigna is released under the creative common license by-nc-sa. You are free
* to Share — to copy, distribute and transmit the work,
* to Remix — to adapt the work
*
* Under the following conditions:
* Attribution —  You must attribute the work to http://siigna.com in the manner specified by the author or licensor (but not in any way that suggests that they endorse you or your use of the work).
* Noncommercial — You may not use this work for commercial purposes.
* Share Alike — If you alter, transform, or build upon this work, you may distribute the resulting work only under the same or similar license to this one.
*/

package com.siigna.module

import com.siigna.util.logging.Log
import com.siigna.app.controller.Controller
import java.io.FileNotFoundException
import java.net.URLClassLoader

/**
 * A ClassLoader for [[com.siigna.module.ModulePackage]]s and [[com.siigna.module.Module]]s.
 * This class loader loads and caches modules in Siigna.
 * @todo implement caching on a per package basis
 */
object ModuleLoader {

  // The underlying class loader
  protected var loader = new URLClassLoader(Array(), Controller.getClass.getClassLoader)

  /**
   * The loaded classes ordered in the name of the module packages and a map of class paths and classes (modules).
   */
  protected lazy val modules = collection.mutable.Map[Symbol, collection.mutable.Map[String, Class[Module]]]()

  /**
   * The class path to siigna modules. Currently set to "com.siigna.module".
   */
  final val modulePath = "com.siigna.module"

  // Create a default packages
<<<<<<< HEAD
  load(ModulePackage('base, "rls.siigna.com/com/siigna/siigna-base_2.9.2/nightly", "siigna-base_2.9.2-nightly.jar", local = false))
  load(ModulePackage('cad, "rls.siigna.com/com/siigna/siigna-cad-suite_2.9.2/nightly", "siigna-cad-suite_2.9.2-nightly.jar", local = false))
  //load(ModulePackage('base, "c:/workspace/siigna/main/out/artifacts", "base.jar", true))
  //load(ModulePackage('cad, "c:/workspace/siigna/main/out/artifacts", "cad-suite.jar", true))
  //load(ModulePackage('porter, "c:/workspace/siigna/main/out/artifacts", "porter.jar", true))
=======
  load(ModulePackage('porter, "rls.siigna.com/com/siigna/siigna-porter_2.9.2/nightly", "siigna-porter.jar", false))
  load(ModulePackage('base, "rls.siigna.com/com/siigna/siigna-base_2.9.2/nightly", "siigna-base_2.9.2-nightly.jar", false))
  load(ModulePackage('cad, "rls.siigna.com/com/siigna/siigna-cad-suite_2.9.2/nightly", "siigna-cad-suite_2.9.2-nightly.jar", false))
  //load(ModulePackage('base, "c:/workspace/siigna/main/out/artifacts", "base.jar", true))
  //load(ModulePackage('cad, "c:/workspace/siigna/main/out/artifacts", "cad-suite.jar", true))

  // ****** OLE DESKTOP ******

  //load(ModulePackage('porter, "c:/siigna/main/out/artifacts", "porter.jar", true))
  //load(ModulePackage('base, "c:/siigna/main/out/artifacts", "base.jar", true))
  //load(ModulePackage('cad, "c:/siigna/main/out/artifacts", "cad_suite.jar", true))

>>>>>>> 536bb78e
  //load(ModulePackage('base, "c:/siigna/siigna-modules/out/artifacts", "base.jar", true))
  //load(ModulePackage('cad, "c:/siigna/siigna-modules/out/artifacts", "cad-suite.jar", true))
  //load(ModulePackage('porter, "c:/siigna/siigna-modules/out/artifacts", "porter.jar", true))
  //load(ModulePackage('base, "/home/jens/workspace/siigna/main/project/target/artifacts", "base.jar", true))
  //load(ModulePackage('cad, "/home/jens/workspace/siigna/main/project/target/artifacts", "cad-suite.jar", true))
  //load(ModulePackage('porter, "/home/jens/workspace/siigna/main/project/target/artifacts", "porter.jar", true))

  //Niels' modules:
  //load(ModulePackage('base, "c:/siigna/main/out/artifacts", "base.jar", true))
  //load(ModulePackage('cadSuite, "c:/siigna/main/out/artifacts", "cad-suite.jar", true))
  //load(ModulePackage('porter, "c:/siigna/main/out/artifacts", "porter.jar", true))


  /**
   * Attempt to cast a class to a [[com.siigna.module.Module]].
   * @param clazz  The class to cast
   * @return  A Module (hopefully), otherwise probably a nasty error
   */
  protected def classToModule(clazz : Class[_]) = clazz.newInstance().asInstanceOf[Module]

  /**
   * Attempts to load a [[com.siigna.module.Module]] by looking through the given package for resources at the given
   * class path.
   * @param packageName The symbolic name of the package in which the module belongs, e. g. 'base.
   * @param classPath  The class path, e. g. "Menu".
   * @return  Some[Module] if a module could be found, None otherwise
   */
  def load(packageName : Symbol, classPath : String) : Option[Module] = {
    modules.get(packageName) match {
      case Some(p) => {
        // Retrieve the module class
        val clazz = p.get(classPath) match {
          // Return the class
          case s : Some[Class[Module]] => s

          // Search for the class in the package
          case _ => try {
            val path = modulePath + "." + packageName.name + "." + classPath
            val c = loader.loadClass(path).asInstanceOf[Class[Module]]
            modules(packageName) += classPath -> c
            Some(c)
          } catch {
            case e : ClassNotFoundException => {
              Log.debug("ModuleLoader: Class " + classPath + " could not be found in package " + packageName)
              None
            }
          }
        }

        // Attempt to initialize the class, if found
        clazz match {
          case Some(c) => {
            try {
              Some(classToModule(c))
            } catch {
              case e : InstantiationException => {
                Log.debug("ModuleLoader: Class " + classPath + " in package " + packageName + " could not be converted to a Module.")
                None
              }
              case e : Exception => {
                Log.debug("ModuleLoader: Error when loading module ", e)
                None
              }
            }
          }

          case _ => None
        }

      }
      case None => {
        Log.warning("ModuleLoader: Package " + packageName + " not loaded.")
        None
      }
    }
  }

  /**
   * <p>Loads all the resources in the given package by loading all the module-classes in the [[java.util.jar.JarFile]]
   * of the package into the system.</p>
   *
   * <p><b>Parts of this method runs synchronously.</b></p>
   *
   * @param pack  The package to load
   * @throws IOException  If something went wrong while trying to download the .jar file
   */
  def load(pack : ModulePackage) {
    if (!modules.contains(pack.name)) {
      try {
        val url = pack.toURL

        // Does the content exist?
        url.openConnection().connect()

        // Add package to URL base
        loader = new URLClassLoader(loader.getURLs.:+(url), Controller.getClass.getClassLoader)

        // Check for ModuleInit in that package
        try {
          val c = loader.loadClass("com.siigna.module.ModuleInit")
          val m = classToModule(c)
          Controller.initModule = m
          Log.success("ModuleLoader: Reloaded init module.")
        } catch {
          // No module found
          case e : ClassNotFoundException => Log.info("ModuleLoader: No ModuleInit class found in package " + pack)
        }

        // Add to cache
        modules += pack.name -> collection.mutable.Map()

        Log.success("ModuleLoader: Sucessfully loaded the module package " + pack)
      } catch {
        case e : FileNotFoundException => Log.error("ModuleLoader: Could not find module package at URL: " + pack.toURL)
      }
    } else {
      Log.info("ModuleLoader: A package named '" + pack + "' has already been loaded.")
    }
  }

  /**
   * A list of the loaded packages.
   * @return  An Iterable[ModulePackage].
   */
  def packages = modules.keys

  /**
   * Unloads a [[com.siigna.module.ModulePackage]] so all modules created in the future cannot derive from this
   * package.
   * @param pack  The package to unload.
   */
  def unload(pack : ModulePackage) {
    modules -= pack.name
    loader = new URLClassLoader(loader.getURLs.filter(_ != pack.toURL), Controller.getClass.getClassLoader)
  }

}<|MERGE_RESOLUTION|>--- conflicted
+++ resolved
@@ -1,196 +1,188 @@
-/*
-* Copyright (c) 2012. Siigna is released under the creative common license by-nc-sa. You are free
-* to Share — to copy, distribute and transmit the work,
-* to Remix — to adapt the work
-*
-* Under the following conditions:
-* Attribution —  You must attribute the work to http://siigna.com in the manner specified by the author or licensor (but not in any way that suggests that they endorse you or your use of the work).
-* Noncommercial — You may not use this work for commercial purposes.
-* Share Alike — If you alter, transform, or build upon this work, you may distribute the resulting work only under the same or similar license to this one.
-*/
-
-package com.siigna.module
-
-import com.siigna.util.logging.Log
-import com.siigna.app.controller.Controller
-import java.io.FileNotFoundException
-import java.net.URLClassLoader
-
-/**
- * A ClassLoader for [[com.siigna.module.ModulePackage]]s and [[com.siigna.module.Module]]s.
- * This class loader loads and caches modules in Siigna.
- * @todo implement caching on a per package basis
- */
-object ModuleLoader {
-
-  // The underlying class loader
-  protected var loader = new URLClassLoader(Array(), Controller.getClass.getClassLoader)
-
-  /**
-   * The loaded classes ordered in the name of the module packages and a map of class paths and classes (modules).
-   */
-  protected lazy val modules = collection.mutable.Map[Symbol, collection.mutable.Map[String, Class[Module]]]()
-
-  /**
-   * The class path to siigna modules. Currently set to "com.siigna.module".
-   */
-  final val modulePath = "com.siigna.module"
-
-  // Create a default packages
-<<<<<<< HEAD
-  load(ModulePackage('base, "rls.siigna.com/com/siigna/siigna-base_2.9.2/nightly", "siigna-base_2.9.2-nightly.jar", local = false))
-  load(ModulePackage('cad, "rls.siigna.com/com/siigna/siigna-cad-suite_2.9.2/nightly", "siigna-cad-suite_2.9.2-nightly.jar", local = false))
-  //load(ModulePackage('base, "c:/workspace/siigna/main/out/artifacts", "base.jar", true))
-  //load(ModulePackage('cad, "c:/workspace/siigna/main/out/artifacts", "cad-suite.jar", true))
-  //load(ModulePackage('porter, "c:/workspace/siigna/main/out/artifacts", "porter.jar", true))
-=======
-  load(ModulePackage('porter, "rls.siigna.com/com/siigna/siigna-porter_2.9.2/nightly", "siigna-porter.jar", false))
-  load(ModulePackage('base, "rls.siigna.com/com/siigna/siigna-base_2.9.2/nightly", "siigna-base_2.9.2-nightly.jar", false))
-  load(ModulePackage('cad, "rls.siigna.com/com/siigna/siigna-cad-suite_2.9.2/nightly", "siigna-cad-suite_2.9.2-nightly.jar", false))
-  //load(ModulePackage('base, "c:/workspace/siigna/main/out/artifacts", "base.jar", true))
-  //load(ModulePackage('cad, "c:/workspace/siigna/main/out/artifacts", "cad-suite.jar", true))
-
-  // ****** OLE DESKTOP ******
-
-  //load(ModulePackage('porter, "c:/siigna/main/out/artifacts", "porter.jar", true))
-  //load(ModulePackage('base, "c:/siigna/main/out/artifacts", "base.jar", true))
-  //load(ModulePackage('cad, "c:/siigna/main/out/artifacts", "cad_suite.jar", true))
-
->>>>>>> 536bb78e
-  //load(ModulePackage('base, "c:/siigna/siigna-modules/out/artifacts", "base.jar", true))
-  //load(ModulePackage('cad, "c:/siigna/siigna-modules/out/artifacts", "cad-suite.jar", true))
-  //load(ModulePackage('porter, "c:/siigna/siigna-modules/out/artifacts", "porter.jar", true))
-  //load(ModulePackage('base, "/home/jens/workspace/siigna/main/project/target/artifacts", "base.jar", true))
-  //load(ModulePackage('cad, "/home/jens/workspace/siigna/main/project/target/artifacts", "cad-suite.jar", true))
-  //load(ModulePackage('porter, "/home/jens/workspace/siigna/main/project/target/artifacts", "porter.jar", true))
-
-  //Niels' modules:
-  //load(ModulePackage('base, "c:/siigna/main/out/artifacts", "base.jar", true))
-  //load(ModulePackage('cadSuite, "c:/siigna/main/out/artifacts", "cad-suite.jar", true))
-  //load(ModulePackage('porter, "c:/siigna/main/out/artifacts", "porter.jar", true))
-
-
-  /**
-   * Attempt to cast a class to a [[com.siigna.module.Module]].
-   * @param clazz  The class to cast
-   * @return  A Module (hopefully), otherwise probably a nasty error
-   */
-  protected def classToModule(clazz : Class[_]) = clazz.newInstance().asInstanceOf[Module]
-
-  /**
-   * Attempts to load a [[com.siigna.module.Module]] by looking through the given package for resources at the given
-   * class path.
-   * @param packageName The symbolic name of the package in which the module belongs, e. g. 'base.
-   * @param classPath  The class path, e. g. "Menu".
-   * @return  Some[Module] if a module could be found, None otherwise
-   */
-  def load(packageName : Symbol, classPath : String) : Option[Module] = {
-    modules.get(packageName) match {
-      case Some(p) => {
-        // Retrieve the module class
-        val clazz = p.get(classPath) match {
-          // Return the class
-          case s : Some[Class[Module]] => s
-
-          // Search for the class in the package
-          case _ => try {
-            val path = modulePath + "." + packageName.name + "." + classPath
-            val c = loader.loadClass(path).asInstanceOf[Class[Module]]
-            modules(packageName) += classPath -> c
-            Some(c)
-          } catch {
-            case e : ClassNotFoundException => {
-              Log.debug("ModuleLoader: Class " + classPath + " could not be found in package " + packageName)
-              None
-            }
-          }
-        }
-
-        // Attempt to initialize the class, if found
-        clazz match {
-          case Some(c) => {
-            try {
-              Some(classToModule(c))
-            } catch {
-              case e : InstantiationException => {
-                Log.debug("ModuleLoader: Class " + classPath + " in package " + packageName + " could not be converted to a Module.")
-                None
-              }
-              case e : Exception => {
-                Log.debug("ModuleLoader: Error when loading module ", e)
-                None
-              }
-            }
-          }
-
-          case _ => None
-        }
-
-      }
-      case None => {
-        Log.warning("ModuleLoader: Package " + packageName + " not loaded.")
-        None
-      }
-    }
-  }
-
-  /**
-   * <p>Loads all the resources in the given package by loading all the module-classes in the [[java.util.jar.JarFile]]
-   * of the package into the system.</p>
-   *
-   * <p><b>Parts of this method runs synchronously.</b></p>
-   *
-   * @param pack  The package to load
-   * @throws IOException  If something went wrong while trying to download the .jar file
-   */
-  def load(pack : ModulePackage) {
-    if (!modules.contains(pack.name)) {
-      try {
-        val url = pack.toURL
-
-        // Does the content exist?
-        url.openConnection().connect()
-
-        // Add package to URL base
-        loader = new URLClassLoader(loader.getURLs.:+(url), Controller.getClass.getClassLoader)
-
-        // Check for ModuleInit in that package
-        try {
-          val c = loader.loadClass("com.siigna.module.ModuleInit")
-          val m = classToModule(c)
-          Controller.initModule = m
-          Log.success("ModuleLoader: Reloaded init module.")
-        } catch {
-          // No module found
-          case e : ClassNotFoundException => Log.info("ModuleLoader: No ModuleInit class found in package " + pack)
-        }
-
-        // Add to cache
-        modules += pack.name -> collection.mutable.Map()
-
-        Log.success("ModuleLoader: Sucessfully loaded the module package " + pack)
-      } catch {
-        case e : FileNotFoundException => Log.error("ModuleLoader: Could not find module package at URL: " + pack.toURL)
-      }
-    } else {
-      Log.info("ModuleLoader: A package named '" + pack + "' has already been loaded.")
-    }
-  }
-
-  /**
-   * A list of the loaded packages.
-   * @return  An Iterable[ModulePackage].
-   */
-  def packages = modules.keys
-
-  /**
-   * Unloads a [[com.siigna.module.ModulePackage]] so all modules created in the future cannot derive from this
-   * package.
-   * @param pack  The package to unload.
-   */
-  def unload(pack : ModulePackage) {
-    modules -= pack.name
-    loader = new URLClassLoader(loader.getURLs.filter(_ != pack.toURL), Controller.getClass.getClassLoader)
-  }
-
+/*
+* Copyright (c) 2012. Siigna is released under the creative common license by-nc-sa. You are free
+* to Share — to copy, distribute and transmit the work,
+* to Remix — to adapt the work
+*
+* Under the following conditions:
+* Attribution —  You must attribute the work to http://siigna.com in the manner specified by the author or licensor (but not in any way that suggests that they endorse you or your use of the work).
+* Noncommercial — You may not use this work for commercial purposes.
+* Share Alike — If you alter, transform, or build upon this work, you may distribute the resulting work only under the same or similar license to this one.
+*/
+
+package com.siigna.module
+
+import com.siigna.util.logging.Log
+import com.siigna.app.controller.Controller
+import java.io.FileNotFoundException
+import java.net.URLClassLoader
+
+/**
+ * A ClassLoader for [[com.siigna.module.ModulePackage]]s and [[com.siigna.module.Module]]s.
+ * This class loader loads and caches modules in Siigna.
+ * @todo implement caching on a per package basis
+ */
+object ModuleLoader {
+
+  // The underlying class loader
+  protected var loader = new URLClassLoader(Array(), Controller.getClass.getClassLoader)
+
+  /**
+   * The loaded classes ordered in the name of the module packages and a map of class paths and classes (modules).
+   */
+  protected lazy val modules = collection.mutable.Map[Symbol, collection.mutable.Map[String, Class[Module]]]()
+
+  /**
+   * The class path to siigna modules. Currently set to "com.siigna.module".
+   */
+  final val modulePath = "com.siigna.module"
+
+  // Create a default packages
+  load(ModulePackage('base, "rls.siigna.com/com/siigna/siigna-base_2.9.2/nightly", "siigna-base_2.9.2-nightly.jar", local = false))
+  load(ModulePackage('cad, "rls.siigna.com/com/siigna/siigna-cad-suite_2.9.2/nightly", "siigna-cad-suite_2.9.2-nightly.jar", local = false))
+  //load(ModulePackage('base, "c:/workspace/siigna/main/out/artifacts", "base.jar", true))
+  //load(ModulePackage('cad, "c:/workspace/siigna/main/out/artifacts", "cad-suite.jar", true))
+  //load(ModulePackage('porter, "c:/workspace/siigna/main/out/artifacts", "porter.jar", true))
+
+  // ****** OLE DESKTOP ******
+
+  //load(ModulePackage('porter, "c:/siigna/main/out/artifacts", "porter.jar", true))
+  //load(ModulePackage('base, "c:/siigna/main/out/artifacts", "base.jar", true))
+  //load(ModulePackage('cad, "c:/siigna/main/out/artifacts", "cad_suite.jar", true))
+
+  //load(ModulePackage('base, "c:/siigna/siigna-modules/out/artifacts", "base.jar", true))
+  //load(ModulePackage('cad, "c:/siigna/siigna-modules/out/artifacts", "cad-suite.jar", true))
+  //load(ModulePackage('porter, "c:/siigna/siigna-modules/out/artifacts", "porter.jar", true))
+  //load(ModulePackage('base, "/home/jens/workspace/siigna/main/project/target/artifacts", "base.jar", true))
+  //load(ModulePackage('cad, "/home/jens/workspace/siigna/main/project/target/artifacts", "cad-suite.jar", true))
+  //load(ModulePackage('porter, "/home/jens/workspace/siigna/main/project/target/artifacts", "porter.jar", true))
+
+  //Niels' modules:
+  //load(ModulePackage('base, "c:/siigna/main/out/artifacts", "base.jar", true))
+  //load(ModulePackage('cadSuite, "c:/siigna/main/out/artifacts", "cad-suite.jar", true))
+  //load(ModulePackage('porter, "c:/siigna/main/out/artifacts", "porter.jar", true))
+
+
+  /**
+   * Attempt to cast a class to a [[com.siigna.module.Module]].
+   * @param clazz  The class to cast
+   * @return  A Module (hopefully), otherwise probably a nasty error
+   */
+  protected def classToModule(clazz : Class[_]) = clazz.newInstance().asInstanceOf[Module]
+
+  /**
+   * Attempts to load a [[com.siigna.module.Module]] by looking through the given package for resources at the given
+   * class path.
+   * @param packageName The symbolic name of the package in which the module belongs, e. g. 'base.
+   * @param classPath  The class path, e. g. "Menu".
+   * @return  Some[Module] if a module could be found, None otherwise
+   */
+  def load(packageName : Symbol, classPath : String) : Option[Module] = {
+    modules.get(packageName) match {
+      case Some(p) => {
+        // Retrieve the module class
+        val clazz = p.get(classPath) match {
+          // Return the class
+          case s : Some[Class[Module]] => s
+
+          // Search for the class in the package
+          case _ => try {
+            val path = modulePath + "." + packageName.name + "." + classPath
+            val c = loader.loadClass(path).asInstanceOf[Class[Module]]
+            modules(packageName) += classPath -> c
+            Some(c)
+          } catch {
+            case e : ClassNotFoundException => {
+              Log.debug("ModuleLoader: Class " + classPath + " could not be found in package " + packageName)
+              None
+            }
+          }
+        }
+
+        // Attempt to initialize the class, if found
+        clazz match {
+          case Some(c) => {
+            try {
+              Some(classToModule(c))
+            } catch {
+              case e : InstantiationException => {
+                Log.debug("ModuleLoader: Class " + classPath + " in package " + packageName + " could not be converted to a Module.")
+                None
+              }
+              case e : Exception => {
+                Log.debug("ModuleLoader: Error when loading module ", e)
+                None
+              }
+            }
+          }
+
+          case _ => None
+        }
+
+      }
+      case None => {
+        Log.warning("ModuleLoader: Package " + packageName + " not loaded.")
+        None
+      }
+    }
+  }
+
+  /**
+   * <p>Loads all the resources in the given package by loading all the module-classes in the [[java.util.jar.JarFile]]
+   * of the package into the system.</p>
+   *
+   * <p><b>Parts of this method runs synchronously.</b></p>
+   *
+   * @param pack  The package to load
+   * @throws IOException  If something went wrong while trying to download the .jar file
+   */
+  def load(pack : ModulePackage) {
+    if (!modules.contains(pack.name)) {
+      try {
+        val url = pack.toURL
+
+        // Does the content exist?
+        url.openConnection().connect()
+
+        // Add package to URL base
+        loader = new URLClassLoader(loader.getURLs.:+(url), Controller.getClass.getClassLoader)
+
+        // Check for ModuleInit in that package
+        try {
+          val c = loader.loadClass("com.siigna.module.ModuleInit")
+          val m = classToModule(c)
+          Controller.initModule = m
+          Log.success("ModuleLoader: Reloaded init module.")
+        } catch {
+          // No module found
+          case e : ClassNotFoundException => Log.info("ModuleLoader: No ModuleInit class found in package " + pack)
+        }
+
+        // Add to cache
+        modules += pack.name -> collection.mutable.Map()
+
+        Log.success("ModuleLoader: Sucessfully loaded the module package " + pack)
+      } catch {
+        case e : FileNotFoundException => Log.error("ModuleLoader: Could not find module package at URL: " + pack.toURL)
+      }
+    } else {
+      Log.info("ModuleLoader: A package named '" + pack + "' has already been loaded.")
+    }
+  }
+
+  /**
+   * A list of the loaded packages.
+   * @return  An Iterable[ModulePackage].
+   */
+  def packages = modules.keys
+
+  /**
+   * Unloads a [[com.siigna.module.ModulePackage]] so all modules created in the future cannot derive from this
+   * package.
+   * @param pack  The package to unload.
+   */
+  def unload(pack : ModulePackage) {
+    modules -= pack.name
+    loader = new URLClassLoader(loader.getURLs.filter(_ != pack.toURL), Controller.getClass.getClassLoader)
+  }
+
 }