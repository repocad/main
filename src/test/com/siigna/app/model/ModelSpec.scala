--- conflicted
+++ resolved
@@ -1,71 +1,56 @@
-/*
- * Copyright (c) 2012. Siigna is released under the creative common license by-nc-sa. You are free
- * to Share — to copy, distribute and transmit the work,
- * to Remix — to adapt the work
- *
- * Under the following conditions:
- * Attribution —  You must attribute the work to http://siigna.com in the manner specified by the author or licensor (but not in any way that suggests that they endorse you or your use of the work).
- * Noncommercial — You may not use this work for commercial purposes.
- * Share Alike — If you alter, transform, or build upon this work, you may distribute the resulting work only under the same or similar license to this one.
- */
-
-package com.siigna.app.model
-
-import org.scalatest.matchers.ShouldMatchers
-import collection.parallel.immutable.ParHashMap
-import org.scalatest.FunSpec
-import com.siigna._
-
-/**
- * Test the model
- */
-class ModelSpec extends FunSpec with ShouldMatchers {
-
-  val model = new Model(Map(), Seq(), Seq())
-  val populatedModel = new Model(Map(-1 -> LineShape(0, 0, 12, math.Pi)), Nil, Nil)
-
-  private def marshalUnmarshal(model : Model) = {
-    {
-      import java.io._
-      val b = new ByteArrayOutputStream()
-      val o = new ObjectOutputStream(b)
-      o.writeObject(model)
-      o.flush()
-      val bytes = b.toByteArray
-      val bi = new ByteArrayInputStream(bytes)
-      val oi = new ObjectInputStream(bi)
-      oi.readObject().asInstanceOf[Model]
-    }
-  }
-
-  describe("An empty model") {
-
-    it ("can be serialized and de-serialized") {
-      marshalUnmarshal(model) should equal (model)
-    }
-
-  }
-
-  describe("A empty model") {
-
-<<<<<<< HEAD
-    it ("can be serialized and de-serialized with the same informations") {
-      {
-        import java.io._
-        val b = new ByteArrayOutputStream()
-        val o = new ObjectOutputStream(b)
-        o.writeObject(populatedModel)
-        val bytes = b.toByteArray
-        val bi = new ByteArrayInputStream(bytes)
-        val oi = new ObjectInputStream(bi)
-        val model = oi.readObject().asInstanceOf[Model]
-        model.shapes should equal (populatedModel.shapes)
-      }
-=======
-    it ("can be serialized and de-serialized") {
-      marshalUnmarshal(populatedModel) should equal (populatedModel)
->>>>>>> dc8bac87
-    }
-
-  }
+/*
+ * Copyright (c) 2012. Siigna is released under the creative common license by-nc-sa. You are free
+ * to Share — to copy, distribute and transmit the work,
+ * to Remix — to adapt the work
+ *
+ * Under the following conditions:
+ * Attribution —  You must attribute the work to http://siigna.com in the manner specified by the author or licensor (but not in any way that suggests that they endorse you or your use of the work).
+ * Noncommercial — You may not use this work for commercial purposes.
+ * Share Alike — If you alter, transform, or build upon this work, you may distribute the resulting work only under the same or similar license to this one.
+ */
+
+package com.siigna.app.model
+
+import org.scalatest.matchers.ShouldMatchers
+import collection.parallel.immutable.ParHashMap
+import org.scalatest.FunSpec
+import com.siigna._
+
+/**
+ * Test the model
+ */
+class ModelSpec extends FunSpec with ShouldMatchers {
+
+  val model = new Model(Map(), Seq(), Seq())
+  val populatedModel = new Model(Map(-1 -> LineShape(0, 0, 12, math.Pi)), Nil, Nil)
+
+  private def marshalUnmarshal(model : Model) = {
+    {
+      import java.io._
+      val b = new ByteArrayOutputStream()
+      val o = new ObjectOutputStream(b)
+      o.writeObject(model)
+      o.flush()
+      val bytes = b.toByteArray
+      val bi = new ByteArrayInputStream(bytes)
+      val oi = new ObjectInputStream(bi)
+      oi.readObject().asInstanceOf[Model]
+    }
+  }
+
+  describe("An empty model") {
+
+    it ("can be serialized and de-serialized") {
+      marshalUnmarshal(model) should equal (model)
+    }
+
+  }
+
+  describe("A empty model") {
+
+    it ("can be serialized and de-serialized") {
+      marshalUnmarshal(populatedModel) should equal (populatedModel)
+    }
+
+  }
 }