--- conflicted
+++ resolved
@@ -11,11 +11,12 @@
 
 package com.siigna.app.model.shape
 
-import org.scalatest.path.FunSpec
+import org.scalatest.FunSpec
 import org.scalatest.matchers.ShouldMatchers
 import com.siigna.util.geom._
 import com.siigna.util.collection.Attributes
-import com.siigna.app.model.selection.ShapeSelector
+import com.siigna.app.model.selection.{FullShapeSelector, ShapeSelector}
+import org.scalatest.path
 
 /**
  * Tests the [[com.siigna.app.model.shape.RectangleShape]] class.
@@ -23,7 +24,10 @@
 class RectangleShapeSpec extends FunSpec with ShouldMatchers {
 
   describe("A RectangleShape") {
-    /*
+
+    val r = RectangleShape(Vector2D(0, 0), 100, 100, 0) // Test instance
+    val t = TransformationMatrix(Vector2D(50, 50))
+
     it("can be rotated") {
       val s = RectangleShape(Vector2D(0,0),100,100,0, Attributes())
       val t = TransformationMatrix(Vector2D(0,0),1).rotate(90)
@@ -97,21 +101,12 @@
       new RectangleShape(Vector2D(0, 0), 100, 100, 0, Attributes()) should equal (RectangleShape(Vector2D(0,0),100,100,0))
     }
 
-<<<<<<< HEAD
-    it("can be created from two points") {
-      new RectangleShape(RectangleShape(Vector2D(0, 0), Vector2D(100, 100))) should equal (Vector2D(0, 0), 100, 100, 0, Attributes())
-    }
-    /*
-    it("can be created from 4 coordinates") {
-      new RectangleShape(Vector2D(0, 0), 100, 100, 0, Attributes()) should equal (RectangleShape(0, 0, 100, 100))
-=======
     it("can be created from four coordinates") {
       new RectangleShape(Vector2D(50, 50), 100, 100, 0, Attributes()) should equal (RectangleShape(0, 0, 100, 100))
     }
 
     it("can be created from two vectors") {
       new RectangleShape(Vector2D(50, 50), 100, 100, 0, Attributes()) should equal (RectangleShape(Vector2D(0, 0), Vector2D(100, 100)))
->>>>>>> c4112971
     }
 
     it("can be moved") {
@@ -119,7 +114,7 @@
       val t = TransformationMatrix(Vector2D(10, 10), 1)
       s.transform(t) should equal (RectangleShape(10, 10, 110, 110))
     }
-    */
+
     it("can draw the segments of a rotated rectangle") {
       val w = 40.0
       val h = 40.0
@@ -149,12 +144,123 @@
       //selector4 should equal (ShapeSelector(0)) //SHOULD BE TWO (CCW) OR 3 (CW)
     }
 
-    */
+    it ("can return an empty partial shape from an empty selector") {
+      val empty = ShapeSelector() // Same as EmptyShapeSelector
+
+      // No selection means no partial shape
+      r.getPart(empty) should equal(None)
+    }
+
+    it ("can transform a single point of the rectangle from a given selector") {
+      val s0  = ShapeSelector(0)
+      val s1  = ShapeSelector(1)
+      val s2  = ShapeSelector(2)
+      val s3  = ShapeSelector(3)
+
+      val x0 = r.getPart(s0).get.apply(t).asInstanceOf[RectangleShape]
+      x0.geometry.p0 should equal (Vector2D(100, 100))
+      x0.geometry.p1 should equal (Vector2D(-50, 100))
+      x0.geometry.p2 should equal (Vector2D(-50, -50))
+      x0.geometry.p3 should equal (Vector2D(100, 50))
+
+      val x1 = r.getPart(s1).get.apply(t).asInstanceOf[RectangleShape]
+      x1.geometry.p0 should equal (Vector2D( 50, 100))
+      x1.geometry.p1 should equal (Vector2D(  0, 100))
+      x1.geometry.p2 should equal (Vector2D(  0, -50))
+      x1.geometry.p3 should equal (Vector2D( 50,   0))
+
+      val x2 = r.getPart(s2).get.apply(t).asInstanceOf[RectangleShape]
+      x2.geometry.p0 should equal (Vector2D( 50,  50))
+      x2.geometry.p1 should equal (Vector2D(  0,  50))
+      x2.geometry.p2 should equal (Vector2D(  0,   0))
+      x2.geometry.p3 should equal (Vector2D( 50,   0))
+
+      val x3 = r.getPart(s3).get.apply(t).asInstanceOf[RectangleShape]
+      x3.geometry.p0 should equal (Vector2D(100,  50))
+      x3.geometry.p1 should equal (Vector2D(-50,  50))
+      x3.geometry.p2 should equal (Vector2D(-50,   0))
+      x3.geometry.p3 should equal (Vector2D(100,   0))
+    }
+
+    it ("can transform two points from a given selection") {
+      val s01 = ShapeSelector(0, 1)
+      val s02 = ShapeSelector(0, 2)
+      val s03 = ShapeSelector(0, 3)
+      val s12 = ShapeSelector(1, 2)
+      val s13 = ShapeSelector(1, 3)
+      val s23 = ShapeSelector(2, 3)
+
+      // cannot select across
+      r.getPart(s02) should equal(None)
+      r.getPart(s13) should equal(None)
+
+      // select lines - should restrict movement to one axis
+      val x01 = r.getPart(s01).get.apply(t).asInstanceOf[RectangleShape]
+      x01.geometry.p0 should equal(50, 100)
+      x01.geometry.p1 should equal(-50, 100)
+      x01.geometry.p2 should equal(-50, -50)
+      x01.geometry.p3 should equal(50, -50)
+
+      val x03 = r.getPart(s03).get.apply(t).asInstanceOf[RectangleShape]
+      x03.geometry.p0 should equal(100, 50)
+      x03.geometry.p1 should equal(-50, 50)
+      x03.geometry.p2 should equal(-50, -50)
+      x03.geometry.p3 should equal(100, -50)
+
+      val x12 = r.getPart(s12).get.apply(t).asInstanceOf[RectangleShape]
+      x12.geometry.p0 should equal(50, 50)
+      x12.geometry.p1 should equal(0, 50)
+      x12.geometry.p2 should equal(0, -50)
+      x12.geometry.p3 should equal(50, -50)
+
+      val x23 = r.getPart(s23).get.apply(t).asInstanceOf[RectangleShape]
+      x23.geometry.p0 should equal( 50, 50)
+      x23.geometry.p1 should equal(-50, 50)
+      x23.geometry.p2 should equal(-50,  0)
+      x23.geometry.p3 should equal( 50,  0)
+    }
+
+    it ("can transform three points from a given selection") {
+      val s012  = ShapeSelector(0, 1, 2)
+      val s013  = ShapeSelector(0, 1, 3)
+      val s023  = ShapeSelector(0, 2, 3)
+      val s123  = ShapeSelector(1, 2, 3)
+
+      val x012 = r.getPart(s012).get.apply(t).asInstanceOf[RectangleShape]
+      x012.geometry.p0 should equal (Vector2D( 50, 100))
+      x012.geometry.p1 should equal (Vector2D(  0, 100))
+      x012.geometry.p2 should equal (Vector2D(  0, -50))
+      x012.geometry.p3 should equal (Vector2D( 50,   0))
+
+      val x013 = r.getPart(s013).get.apply(t).asInstanceOf[RectangleShape]
+      x013.geometry.p0 should equal (Vector2D(100, 100))
+      x013.geometry.p1 should equal (Vector2D(-50, 100))
+      x013.geometry.p2 should equal (Vector2D(-50, -50))
+      x013.geometry.p3 should equal (Vector2D(100, 50))
+
+      val x023 = r.getPart(s023).get.apply(t).asInstanceOf[RectangleShape]
+      x023.geometry.p0 should equal (Vector2D(100,  50))
+      x023.geometry.p1 should equal (Vector2D(-50,  50))
+      x023.geometry.p2 should equal (Vector2D(-50,   0))
+      x023.geometry.p3 should equal (Vector2D(100,   0))
+
+      val x123 = r.getPart(s123).get.apply(t).asInstanceOf[RectangleShape]
+      x123.geometry.p0 should equal (Vector2D( 50,  50))
+      x123.geometry.p1 should equal (Vector2D(  0,  50))
+      x123.geometry.p2 should equal (Vector2D(  0,   0))
+      x123.geometry.p3 should equal (Vector2D( 50,   0))
+    }
+
+
+    it ("can transform the entire shape from a given selection") {
+      val s1 = ShapeSelector(0, 1, 2, 3)
+      val s2 = FullShapeSelector
+
+      val x1 = r.getPart(s1).get.apply(t).asInstanceOf[RectangleShape]
+      x1 should equal(RectangleShape(Vector2D(50, 50), 100, 100, 0))
+
+      val x2 = r.getPart(s2).get.apply(t).asInstanceOf[RectangleShape]
+      x2 should equal(RectangleShape(Vector2D(50, 50), 100, 100, 0))
+    }
   }
-}
-<<<<<<< HEAD
-
-=======
->>>>>>> c4112971
-
-
+}