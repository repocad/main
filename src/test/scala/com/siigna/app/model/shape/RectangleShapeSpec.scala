--- conflicted
+++ resolved
@@ -91,11 +91,8 @@
     }
 
     it("can be created from two points") {
-<<<<<<< HEAD
     //  new RectangleShape(RectangleShape(Vector2D(0, 0), Vector2D(100, 100))) should equal (Vector2D(0, 0), 100, 100, 0, Attributes())
-=======
-      //RectangleShape(Vector2D(0, 0), Vector2D(100, 100)) should equal (Vector2D(0, 0), 100, 100, 0, Attributes())
->>>>>>> cd33a31a
+    //RectangleShape(Vector2D(0, 0), Vector2D(100, 100)) should equal (Vector2D(0, 0), 100, 100, 0, Attributes())
     }
     /*
     it("can be created from 4 coordinates") {
