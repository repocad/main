--- conflicted
+++ resolved
@@ -101,13 +101,8 @@
       new RectangleShape(Vector2D(0, 0), 100, 100, 0, Attributes()) should equal (RectangleShape(Vector2D(0,0),100,100,0))
     }
 
-<<<<<<< HEAD
     it("can be created from four coordinates") {
       new RectangleShape(Vector2D(50, 50), 100, 100, 0, Attributes()) should equal (RectangleShape(0, 0, 100, 100))
-=======
-    it("can be created from two points") {
-      //RectangleShape(Vector2D(0, 0), Vector2D(100, 100)) should equal (Vector2D(0, 0), 100, 100, 0, Attributes())
->>>>>>> 03609bc4
     }
 
     it("can be created from two vectors") {
