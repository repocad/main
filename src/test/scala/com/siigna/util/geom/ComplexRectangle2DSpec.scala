/*
 * Copyright (c) 2008-2013. Siigna is released under the creative common license by-nc-sa. You are free
 * to Share — to copy, distribute and transmit the work,
 * to Remix — to adapt the work
 *
 * Under the following conditions:
 * Attribution —  You must attribute the work to http://siigna.com in the manner specified by the author or licensor (but not in any way that suggests that they endorse you or your use of the work).
 * Noncommercial — You may not use this work for commercial purposes.
 * Share Alike — If you alter, transform, or build upon this work, you may distribute the resulting work only under the same or similar license to this one.
 */

package com.siigna.util.geom

import org.scalatest.matchers.ShouldMatchers
import org.scalatest.FunSpec
import com.siigna.app.model.shape.RectangleShape
import com.siigna.util.collection.Attributes

class ComplexRectangle2DSpec extends FunSpec with ShouldMatchers {

  describe("A ComplexRectangle2D") {

    val c1 = Vector2D(0,0)
    val c2 = Vector2D(10,10)
    val width1 = 100
    val width2 = 50
    val height1 = 100
    val height2 = 100
    val rotation = 0
    val rotation2 = 30

    val r1 = ComplexRectangle2D(c1,width1,height1,rotation)
    val r2 = ComplexRectangle2D(c2,width2,height2,rotation)
    val r3 = ComplexRectangle2D(c2,width2,height2,rotation2) //rotated rectangle
    val r4 = ComplexRectangle2D(c1, width1, height1, 180)

    it("Can create an instance") {
<<<<<<< HEAD
      r1.p1 should equal (Vector2D(-50, 50))
      r1.p0 should equal (Vector2D(50, 50))
      r1.p3 should equal (Vector2D(50,-50))
      r1.p2 should equal (Vector2D(-50,-50))

      r2.p1 should equal (Vector2D(-15, 60))
      r2.p0 should equal (Vector2D(35, 60))
      r2.p2 should equal (Vector2D(35,-40))
      r2.p3 should equal (Vector2D(-15,-40))

      //test if rotated rectangles return the correct corner points
      r3.p1 should equal (Vector2D(-36.65063509461097,40.80127018922194))
      r3.p0 should equal (Vector2D(56.65063509461096,40.80127018922193))
      r3.p2 should equal (Vector2D(6.650635094610973,-45.80127018922193))
      r3.p3 should equal (Vector2D(-36.65063509461096,-20.80127018922194))

      val rShape = RectangleShape(c2,width2,height2,rotation2, Attributes())
      rShape.geometry.p1 should equal (Vector2D(13.34936490538903,65.80127018922194))
    }

    it ("can calculate p0") {
      r1.p0 should equal(Vector2D(50, 50))
      r2.p0 should equal(Vector2D(35, 60))
      r3.p0 should equal(Vector2D(40.8013,56.6506))
      r4.p0 should equal(Vector2D(-50, -50))
    }

    it ("can calculate p1") {
      r1.p1 should equal(Vector2D(-50, 50))
      r2.p1 should equal(Vector2D(-15, 60))
      r3.p1 should equal(Vector2D(-45.8013,6.65064))
      r4.p1 should equal(Vector2D(50, -50))
    }

    it ("can calculate p2") {
      r1.p2 should equal(Vector2D(-50, -50))
      r2.p2 should equal(Vector2D(-15, 60))
      r3.p2 should equal(Vector2D(-20.8013,-36.6506))
      r4.p2 should equal(Vector2D(50, 50))
    }

    it ("can calculate p3") {
      r1.p3 should equal(Vector2D(50, -50))
      r2.p3 should equal(Vector2D(60, -40))
      r3.p3 should equal(Vector2D(65.8013,13.3494))
      r4.p3 should equal(Vector2D(-50, 50))
    }

=======
      val rectGeom = ComplexRectangle2D(c2,width2,height2,rotation2)
      rectGeom.p1 should equal (Vector2D(-36.65063509461097,40.80127018922194))
    }

    /*

    p1  p0
    *   *
    *   *
    p2  p3

    */


    it ("can calculate p0") {
      r1.p0 should equal (Vector2D(50, 50))
      r2.p0 should equal (Vector2D(35, 60))
      r3.p0 should equal (Vector2D(6.65063509461097,65.80127018922194))
      r4.p0 should equal(Vector2D(-50, -50))
    }

    it ("can calculate p1") {
      r1.p1 should equal (Vector2D(-50, 50))
      r2.p1 should equal (Vector2D(-15, 60))
      r3.p1 should equal (Vector2D(-36.65063509461097,40.80127018922194))
      r4.p1 should equal(Vector2D(50, -50))
    }

    it ("can calculate p2") {
      r1.p2 should equal (Vector2D(-50,-50))
      r2.p2 should equal (Vector2D(-15,-40))
      r3.p2 should equal (Vector2D(13.349364905389027,-45.80127018922194))
      r4.p2 should equal(Vector2D(50, 50))
    }

    it ("can calculate p3") {
      r1.p3 should equal (Vector2D(50,-50))
      r2.p3 should equal (Vector2D(35,-40))
      r3.p3 should equal (Vector2D(56.65063509461096,-20.80127018922194))
      r4.p3 should equal(Vector2D(-50, 50))
    }
>>>>>>> c4112971
  }

}<|MERGE_RESOLUTION|>--- conflicted
+++ resolved
@@ -35,56 +35,6 @@
     val r4 = ComplexRectangle2D(c1, width1, height1, 180)
 
     it("Can create an instance") {
-<<<<<<< HEAD
-      r1.p1 should equal (Vector2D(-50, 50))
-      r1.p0 should equal (Vector2D(50, 50))
-      r1.p3 should equal (Vector2D(50,-50))
-      r1.p2 should equal (Vector2D(-50,-50))
-
-      r2.p1 should equal (Vector2D(-15, 60))
-      r2.p0 should equal (Vector2D(35, 60))
-      r2.p2 should equal (Vector2D(35,-40))
-      r2.p3 should equal (Vector2D(-15,-40))
-
-      //test if rotated rectangles return the correct corner points
-      r3.p1 should equal (Vector2D(-36.65063509461097,40.80127018922194))
-      r3.p0 should equal (Vector2D(56.65063509461096,40.80127018922193))
-      r3.p2 should equal (Vector2D(6.650635094610973,-45.80127018922193))
-      r3.p3 should equal (Vector2D(-36.65063509461096,-20.80127018922194))
-
-      val rShape = RectangleShape(c2,width2,height2,rotation2, Attributes())
-      rShape.geometry.p1 should equal (Vector2D(13.34936490538903,65.80127018922194))
-    }
-
-    it ("can calculate p0") {
-      r1.p0 should equal(Vector2D(50, 50))
-      r2.p0 should equal(Vector2D(35, 60))
-      r3.p0 should equal(Vector2D(40.8013,56.6506))
-      r4.p0 should equal(Vector2D(-50, -50))
-    }
-
-    it ("can calculate p1") {
-      r1.p1 should equal(Vector2D(-50, 50))
-      r2.p1 should equal(Vector2D(-15, 60))
-      r3.p1 should equal(Vector2D(-45.8013,6.65064))
-      r4.p1 should equal(Vector2D(50, -50))
-    }
-
-    it ("can calculate p2") {
-      r1.p2 should equal(Vector2D(-50, -50))
-      r2.p2 should equal(Vector2D(-15, 60))
-      r3.p2 should equal(Vector2D(-20.8013,-36.6506))
-      r4.p2 should equal(Vector2D(50, 50))
-    }
-
-    it ("can calculate p3") {
-      r1.p3 should equal(Vector2D(50, -50))
-      r2.p3 should equal(Vector2D(60, -40))
-      r3.p3 should equal(Vector2D(65.8013,13.3494))
-      r4.p3 should equal(Vector2D(-50, 50))
-    }
-
-=======
       val rectGeom = ComplexRectangle2D(c2,width2,height2,rotation2)
       rectGeom.p1 should equal (Vector2D(-36.65063509461097,40.80127018922194))
     }
@@ -126,7 +76,5 @@
       r3.p3 should equal (Vector2D(56.65063509461096,-20.80127018922194))
       r4.p3 should equal(Vector2D(-50, 50))
     }
->>>>>>> c4112971
   }
-
 }